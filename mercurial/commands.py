--- conflicted
+++ resolved
@@ -2739,27 +2739,18 @@
           ('', 'style', '', _('display using template map file')),
           ('m', 'only-merges', None, _('show only merges')),
           ('p', 'patch', None, _('show patch')),
-<<<<<<< HEAD
-          ('', 'template', '', _('display with template'))],
-         _('hg log [-I] [-X] [-r REV]... [-p] [FILE]')),
-=======
+          ('', 'template', '', _('display with template')),
           ('I', 'include', [], _('include names matching the given patterns')),
           ('X', 'exclude', [], _('exclude names matching the given patterns'))],
          _('hg log [OPTION]... [FILE]')),
->>>>>>> 8646d23f
     "manifest": (manifest, [], _('hg manifest [REV]')),
     "outgoing|out": (outgoing,
          [('M', 'no-merges', None, _('do not show merges')),
           ('p', 'patch', None, _('show patch')),
-<<<<<<< HEAD
           ('', 'style', '', _('display using template map file')),
           ('n', 'newest-first', None, _('show newest record first')),
           ('', 'template', '', _('display with template'))],
-         _('hg outgoing [-p] [-n] [-M] [DEST]')),
-=======
-          ('n', 'newest-first', None, _('show newest record first'))],
          _('hg outgoing [-M] [-p] [-n] [DEST]')),
->>>>>>> 8646d23f
     "^parents":
         (parents,
          [('b', 'branches', None, _('show branches')),
@@ -2827,7 +2818,7 @@
            _('name to show in web pages (default: working dir)')),
           ('', 'pid-file', '', _('name of file to write process ID to')),
           ('', 'stdio', None, _('for remote clients')),
-          ('', 'templates', '', _('web templates to use')),
+          ('t', 'templates', '', _('web templates to use')),
           ('', 'style', '', _('template style to use')),
           ('6', 'ipv6', None, _('use IPv6 in addition to IPv4'))],
          _('hg serve [OPTION]...')),
@@ -2856,15 +2847,10 @@
     "tip":
         (tip,
          [('b', 'branches', None, _('show branches')),
-<<<<<<< HEAD
           ('', 'style', '', _('display using template map file')),
           ('p', 'patch', None, _('show patch')),
           ('', 'template', '', _('display with template'))],
-         _('hg [-b] [-p] tip')),
-=======
-          ('p', 'patch', None, _('show patch'))],
          _('hg tip [-b] [-p]')),
->>>>>>> 8646d23f
     "unbundle":
         (unbundle,
          [('u', 'update', None,
@@ -3145,7 +3131,7 @@
             help_(u, 'shortlist')
         sys.exit(-1)
     except AmbiguousCommand, inst:
-        u.warn(_("hg: command '%s' is ambiguous:\n    %s\n") % 
+        u.warn(_("hg: command '%s' is ambiguous:\n    %s\n") %
                 (inst.args[0], " ".join(inst.args[1])))
         sys.exit(1)
     except UnknownCommand, inst:
