# commands.py - command processing for mercurial
#
# Copyright 2005, 2006 Matt Mackall <mpm@selenic.com>
#
# This software may be used and distributed according to the terms
# of the GNU General Public License, incorporated herein by reference.

import demandimport; demandimport.enable()
from node import *
from i18n import _
import bisect, os, re, sys, signal, imp, urllib, pdb, shlex, stat
import fancyopts, ui, hg, util, lock, revlog, bundlerepo
import difflib, patch, time, help, mdiff, tempfile
import traceback, errno, version, atexit, socket
import archival, changegroup, cmdutil, hgweb.server, sshserver

class UnknownCommand(Exception):
    """Exception raised if command is not in the command table."""
class AmbiguousCommand(Exception):
    """Exception raised if command shortcut matches more than one command."""

def bail_if_changed(repo):
    modified, added, removed, deleted = repo.status()[:4]
    if modified or added or removed or deleted:
        raise util.Abort(_("outstanding uncommitted changes"))

def logmessage(opts):
    """ get the log message according to -m and -l option """
    message = opts['message']
    logfile = opts['logfile']

    if message and logfile:
        raise util.Abort(_('options --message and --logfile are mutually '
                           'exclusive'))
    if not message and logfile:
        try:
            if logfile == '-':
                message = sys.stdin.read()
            else:
                message = open(logfile).read()
        except IOError, inst:
            raise util.Abort(_("can't read commit message '%s': %s") %
                             (logfile, inst.strerror))
    return message

def setremoteconfig(ui, opts):
    "copy remote options to ui tree"
    if opts.get('ssh'):
        ui.setconfig("ui", "ssh", opts['ssh'])
    if opts.get('remotecmd'):
        ui.setconfig("ui", "remotecmd", opts['remotecmd'])

# Commands start here, listed alphabetically

def add(ui, repo, *pats, **opts):
    """add the specified files on the next commit

    Schedule files to be version controlled and added to the repository.

    The files will be added to the repository at the next commit. To
    undo an add before that, see hg revert.

    If no names are given, add all files in the repository.
    """

    names = []
    for src, abs, rel, exact in cmdutil.walk(repo, pats, opts):
        if exact:
            if ui.verbose:
                ui.status(_('adding %s\n') % rel)
            names.append(abs)
        elif repo.dirstate.state(abs) == '?':
            ui.status(_('adding %s\n') % rel)
            names.append(abs)
    if not opts.get('dry_run'):
        repo.add(names)

def addremove(ui, repo, *pats, **opts):
    """add all new files, delete all missing files

    Add all new files and remove all missing files from the repository.

    New files are ignored if they match any of the patterns in .hgignore. As
    with add, these changes take effect at the next commit.

    Use the -s option to detect renamed files.  With a parameter > 0,
    this compares every removed file with every added file and records
    those similar enough as renames.  This option takes a percentage
    between 0 (disabled) and 100 (files must be identical) as its
    parameter.  Detecting renamed files this way can be expensive.
    """
    sim = float(opts.get('similarity') or 0)
    if sim < 0 or sim > 100:
        raise util.Abort(_('similarity must be between 0 and 100'))
    return cmdutil.addremove(repo, pats, opts, similarity=sim/100.)

def annotate(ui, repo, *pats, **opts):
    """show changeset information per file line

    List changes in files, showing the revision id responsible for each line

    This command is useful to discover who did a change or when a change took
    place.

    Without the -a option, annotate will avoid processing files it
    detects as binary. With -a, annotate will generate an annotation
    anyway, probably with undesirable results.
    """
    getdate = util.cachefunc(lambda x: util.datestr(x.date()))

    if not pats:
        raise util.Abort(_('at least one file name or pattern required'))

    opmap = [['user', lambda x: ui.shortuser(x.user())],
             ['number', lambda x: str(x.rev())],
             ['changeset', lambda x: short(x.node())],
             ['date', getdate], ['follow', lambda x: x.path()]]
    if (not opts['user'] and not opts['changeset'] and not opts['date']
        and not opts['follow']):
        opts['number'] = 1

    ctx = repo.changectx(opts['rev'])

    for src, abs, rel, exact in cmdutil.walk(repo, pats, opts,
                                             node=ctx.node()):
        fctx = ctx.filectx(abs)
        if not opts['text'] and util.binary(fctx.data()):
            ui.write(_("%s: binary file\n") % ((pats and rel) or abs))
            continue

        lines = fctx.annotate(follow=opts.get('follow'))
        pieces = []

        for o, f in opmap:
            if opts[o]:
                l = [f(n) for n, dummy in lines]
                if l:
                    m = max(map(len, l))
                    pieces.append(["%*s" % (m, x) for x in l])

        if pieces:
            for p, l in zip(zip(*pieces), lines):
                ui.write("%s: %s" % (" ".join(p), l[1]))

def archive(ui, repo, dest, **opts):
    '''create unversioned archive of a repository revision

    By default, the revision used is the parent of the working
    directory; use "-r" to specify a different revision.

    To specify the type of archive to create, use "-t".  Valid
    types are:

    "files" (default): a directory full of files
    "tar": tar archive, uncompressed
    "tbz2": tar archive, compressed using bzip2
    "tgz": tar archive, compressed using gzip
    "uzip": zip archive, uncompressed
    "zip": zip archive, compressed using deflate

    The exact name of the destination archive or directory is given
    using a format string; see "hg help export" for details.

    Each member added to an archive file has a directory prefix
    prepended.  Use "-p" to specify a format string for the prefix.
    The default is the basename of the archive, with suffixes removed.
    '''

    node = repo.changectx(opts['rev']).node()
    dest = cmdutil.make_filename(repo, dest, node)
    if os.path.realpath(dest) == repo.root:
        raise util.Abort(_('repository root cannot be destination'))
    dummy, matchfn, dummy = cmdutil.matchpats(repo, [], opts)
    kind = opts.get('type') or 'files'
    prefix = opts['prefix']
    if dest == '-':
        if kind == 'files':
            raise util.Abort(_('cannot archive plain files to stdout'))
        dest = sys.stdout
        if not prefix: prefix = os.path.basename(repo.root) + '-%h'
    prefix = cmdutil.make_filename(repo, prefix, node)
    archival.archive(repo, dest, node, kind, not opts['no_decode'],
                     matchfn, prefix)

def backout(ui, repo, rev, **opts):
    '''reverse effect of earlier changeset

    Commit the backed out changes as a new changeset.  The new
    changeset is a child of the backed out changeset.

    If you back out a changeset other than the tip, a new head is
    created.  This head is the parent of the working directory.  If
    you back out an old changeset, your working directory will appear
    old after the backout.  You should merge the backout changeset
    with another head.

    The --merge option remembers the parent of the working directory
    before starting the backout, then merges the new head with that
    changeset afterwards.  This saves you from doing the merge by
    hand.  The result of this merge is not committed, as for a normal
    merge.'''

    bail_if_changed(repo)
    op1, op2 = repo.dirstate.parents()
    if op2 != nullid:
        raise util.Abort(_('outstanding uncommitted merge'))
    node = repo.lookup(rev)
    p1, p2 = repo.changelog.parents(node)
    if p1 == nullid:
        raise util.Abort(_('cannot back out a change with no parents'))
    if p2 != nullid:
        if not opts['parent']:
            raise util.Abort(_('cannot back out a merge changeset without '
                               '--parent'))
        p = repo.lookup(opts['parent'])
        if p not in (p1, p2):
            raise util.Abort(_('%s is not a parent of %s') %
                             (short(p), short(node)))
        parent = p
    else:
        if opts['parent']:
            raise util.Abort(_('cannot use --parent on non-merge changeset'))
        parent = p1
    hg.clean(repo, node, show_stats=False)
    revert_opts = opts.copy()
    revert_opts['date'] = None
    revert_opts['all'] = True
    revert_opts['rev'] = hex(parent)
    revert(ui, repo, **revert_opts)
    commit_opts = opts.copy()
    commit_opts['addremove'] = False
    if not commit_opts['message'] and not commit_opts['logfile']:
        commit_opts['message'] = _("Backed out changeset %s") % (hex(node))
        commit_opts['force_editor'] = True
    commit(ui, repo, **commit_opts)
    def nice(node):
        return '%d:%s' % (repo.changelog.rev(node), short(node))
    ui.status(_('changeset %s backs out changeset %s\n') %
              (nice(repo.changelog.tip()), nice(node)))
    if op1 != node:
        if opts['merge']:
            ui.status(_('merging with changeset %s\n') % nice(op1))
            hg.merge(repo, hex(op1))
        else:
            ui.status(_('the backout changeset is a new head - '
                        'do not forget to merge\n'))
            ui.status(_('(use "backout --merge" '
                        'if you want to auto-merge)\n'))

def branch(ui, repo, label=None, **opts):
    """set or show the current branch name

    With <name>, set the current branch name. Otherwise, show the
    current branch name.

    Unless --force is specified, branch will not let you set a
    branch name that shadows an existing branch.
    """

    if label:
        if not opts.get('force') and label in repo.branchtags():
            if label not in [p.branch() for p in repo.workingctx().parents()]:
                raise util.Abort(_('a branch of the same name already exists'
                                   ' (use --force to override)'))
        repo.dirstate.setbranch(util.fromlocal(label))
    else:
        ui.write("%s\n" % util.tolocal(repo.dirstate.branch()))

def branches(ui, repo):
    """list repository named branches

    List the repository's named branches.
    """
    b = repo.branchtags()
    l = [(-repo.changelog.rev(n), n, t) for t, n in b.items()]
    l.sort()
    for r, n, t in l:
        hexfunc = ui.debugflag and hex or short
        if ui.quiet:
            ui.write("%s\n" % t)
        else:
            spaces = " " * (30 - util.locallen(t))
            ui.write("%s%s %s:%s\n" % (t, spaces, -r, hexfunc(n)))

def bundle(ui, repo, fname, dest=None, **opts):
    """create a changegroup file

    Generate a compressed changegroup file collecting changesets not
    found in the other repository.

    If no destination repository is specified the destination is assumed
    to have all the nodes specified by one or more --base parameters.

    The bundle file can then be transferred using conventional means and
    applied to another repository with the unbundle or pull command.
    This is useful when direct push and pull are not available or when
    exporting an entire repository is undesirable.

    Applying bundles preserves all changeset contents including
    permissions, copy/rename information, and revision history.
    """
    revs = opts.get('rev') or None
    if revs:
        revs = [repo.lookup(rev) for rev in revs]
    base = opts.get('base')
    if base:
        if dest:
            raise util.Abort(_("--base is incompatible with specifiying "
                               "a destination"))
        base = [repo.lookup(rev) for rev in base]
        # create the right base
        # XXX: nodesbetween / changegroup* should be "fixed" instead
        o = []
        has = {nullid: None}
        for n in base:
            has.update(repo.changelog.reachable(n))
        if revs:
            visit = list(revs)
        else:
            visit = repo.changelog.heads()
        seen = {}
        while visit:
            n = visit.pop(0)
            parents = [p for p in repo.changelog.parents(n) if p not in has]
            if len(parents) == 0:
                o.insert(0, n)
            else:
                for p in parents:
                    if p not in seen:
                        seen[p] = 1
                        visit.append(p)
    else:
        setremoteconfig(ui, opts)
        dest = ui.expandpath(dest or 'default-push', dest or 'default')
        other = hg.repository(ui, dest)
        o = repo.findoutgoing(other, force=opts['force'])

    if revs:
        cg = repo.changegroupsubset(o, revs, 'bundle')
    else:
        cg = repo.changegroup(o, 'bundle')
    changegroup.writebundle(cg, fname, "HG10BZ")

def cat(ui, repo, file1, *pats, **opts):
    """output the current or given revision of files

    Print the specified files as they were at the given revision.
    If no revision is given, the parent of the working directory is used,
    or tip if no revision is checked out.

    Output may be to a file, in which case the name of the file is
    given using a format string.  The formatting rules are the same as
    for the export command, with the following additions:

    %s   basename of file being printed
    %d   dirname of file being printed, or '.' if in repo root
    %p   root-relative path name of file being printed
    """
    ctx = repo.changectx(opts['rev'])
    for src, abs, rel, exact in cmdutil.walk(repo, (file1,) + pats, opts,
                                             ctx.node()):
        fp = cmdutil.make_file(repo, opts['output'], ctx.node(), pathname=abs)
        fp.write(ctx.filectx(abs).data())

def clone(ui, source, dest=None, **opts):
    """make a copy of an existing repository

    Create a copy of an existing repository in a new directory.

    If no destination directory name is specified, it defaults to the
    basename of the source.

    The location of the source is added to the new repository's
    .hg/hgrc file, as the default to be used for future pulls.

    For efficiency, hardlinks are used for cloning whenever the source
    and destination are on the same filesystem (note this applies only
    to the repository data, not to the checked out files).  Some
    filesystems, such as AFS, implement hardlinking incorrectly, but
    do not report errors.  In these cases, use the --pull option to
    avoid hardlinking.

    You can safely clone repositories and checked out files using full
    hardlinks with

      $ cp -al REPO REPOCLONE

    which is the fastest way to clone. However, the operation is not
    atomic (making sure REPO is not modified during the operation is
    up to you) and you have to make sure your editor breaks hardlinks
    (Emacs and most Linux Kernel tools do so).

    If you use the -r option to clone up to a specific revision, no
    subsequent revisions will be present in the cloned repository.
    This option implies --pull, even on local repositories.

    See pull for valid source format details.

    It is possible to specify an ssh:// URL as the destination, but no
    .hg/hgrc and working directory will be created on the remote side.
    Look at the help text for the pull command for important details
    about ssh:// URLs.
    """
    setremoteconfig(ui, opts)
    hg.clone(ui, ui.expandpath(source), dest,
             pull=opts['pull'],
             stream=opts['uncompressed'],
             rev=opts['rev'],
             update=not opts['noupdate'])

def commit(ui, repo, *pats, **opts):
    """commit the specified files or all outstanding changes

    Commit changes to the given files into the repository.

    If a list of files is omitted, all changes reported by "hg status"
    will be committed.

    If no commit message is specified, the editor configured in your hgrc
    or in the EDITOR environment variable is started to enter a message.
    """
    message = logmessage(opts)

    if opts['addremove']:
        cmdutil.addremove(repo, pats, opts)
    fns, match, anypats = cmdutil.matchpats(repo, pats, opts)
    if pats:
        status = repo.status(files=fns, match=match)
        modified, added, removed, deleted, unknown = status[:5]
        files = modified + added + removed
        slist = None
        for f in fns:
            if f not in files:
                rf = repo.wjoin(f)
                if f in unknown:
                    raise util.Abort(_("file %s not tracked!") % rf)
                try:
                    mode = os.lstat(rf)[stat.ST_MODE]
                except OSError:
                    raise util.Abort(_("file %s not found!") % rf)
                if stat.S_ISDIR(mode):
                    name = f + '/'
                    if slist is None:
                        slist = list(files)
                        slist.sort()
                    i = bisect.bisect(slist, name)
                    if i >= len(slist) or not slist[i].startswith(name):
                        raise util.Abort(_("no match under directory %s!")
                                         % rf)
                elif not stat.S_ISREG(mode):
                    raise util.Abort(_("can't commit %s: "
                                       "unsupported file type!") % rf)
    else:
        files = []
    try:
        repo.commit(files, message, opts['user'], opts['date'], match,
                    force_editor=opts.get('force_editor'))
    except ValueError, inst:
        raise util.Abort(str(inst))

def docopy(ui, repo, pats, opts, wlock):
    # called with the repo lock held
    #
    # hgsep => pathname that uses "/" to separate directories
    # ossep => pathname that uses os.sep to separate directories
    cwd = repo.getcwd()
    errors = 0
    copied = []
    targets = {}

    # abs: hgsep
    # rel: ossep
    # return: hgsep
    def okaytocopy(abs, rel, exact):
        reasons = {'?': _('is not managed'),
                   'a': _('has been marked for add'),
                   'r': _('has been marked for remove')}
        state = repo.dirstate.state(abs)
        reason = reasons.get(state)
        if reason:
            if state == 'a':
                origsrc = repo.dirstate.copied(abs)
                if origsrc is not None:
                    return origsrc
            if exact:
                ui.warn(_('%s: not copying - file %s\n') % (rel, reason))
        else:
            return abs

    # origsrc: hgsep
    # abssrc: hgsep
    # relsrc: ossep
    # target: ossep
    def copy(origsrc, abssrc, relsrc, target, exact):
        abstarget = util.canonpath(repo.root, cwd, target)
        reltarget = util.pathto(repo.root, cwd, abstarget)
        prevsrc = targets.get(abstarget)
        if prevsrc is not None:
            ui.warn(_('%s: not overwriting - %s collides with %s\n') %
                    (reltarget, util.localpath(abssrc),
                     util.localpath(prevsrc)))
            return
        if (not opts['after'] and os.path.exists(reltarget) or
            opts['after'] and repo.dirstate.state(abstarget) not in '?r'):
            if not opts['force']:
                ui.warn(_('%s: not overwriting - file exists\n') %
                        reltarget)
                return
            if not opts['after'] and not opts.get('dry_run'):
                os.unlink(reltarget)
        if opts['after']:
            if not os.path.exists(reltarget):
                return
        else:
            targetdir = os.path.dirname(reltarget) or '.'
            if not os.path.isdir(targetdir) and not opts.get('dry_run'):
                os.makedirs(targetdir)
            try:
                restore = repo.dirstate.state(abstarget) == 'r'
                if restore and not opts.get('dry_run'):
                    repo.undelete([abstarget], wlock)
                try:
                    if not opts.get('dry_run'):
                        util.copyfile(relsrc, reltarget)
                    restore = False
                finally:
                    if restore:
                        repo.remove([abstarget], wlock)
            except IOError, inst:
                if inst.errno == errno.ENOENT:
                    ui.warn(_('%s: deleted in working copy\n') % relsrc)
                else:
                    ui.warn(_('%s: cannot copy - %s\n') %
                            (relsrc, inst.strerror))
                    errors += 1
                    return
        if ui.verbose or not exact:
            ui.status(_('copying %s to %s\n') % (relsrc, reltarget))
        targets[abstarget] = abssrc
        if abstarget != origsrc and not opts.get('dry_run'):
            repo.copy(origsrc, abstarget, wlock)
        copied.append((abssrc, relsrc, exact))

    # pat: ossep
    # dest ossep
    # srcs: list of (hgsep, hgsep, ossep, bool)
    # return: function that takes hgsep and returns ossep
    def targetpathfn(pat, dest, srcs):
        if os.path.isdir(pat):
            abspfx = util.canonpath(repo.root, cwd, pat)
            abspfx = util.localpath(abspfx)
            if destdirexists:
                striplen = len(os.path.split(abspfx)[0])
            else:
                striplen = len(abspfx)
            if striplen:
                striplen += len(os.sep)
            res = lambda p: os.path.join(dest, util.localpath(p)[striplen:])
        elif destdirexists:
            res = lambda p: os.path.join(dest,
                                         os.path.basename(util.localpath(p)))
        else:
            res = lambda p: dest
        return res

    # pat: ossep
    # dest ossep
    # srcs: list of (hgsep, hgsep, ossep, bool)
    # return: function that takes hgsep and returns ossep
    def targetpathafterfn(pat, dest, srcs):
        if util.patkind(pat, None)[0]:
            # a mercurial pattern
            res = lambda p: os.path.join(dest,
                                         os.path.basename(util.localpath(p)))
        else:
            abspfx = util.canonpath(repo.root, cwd, pat)
            if len(abspfx) < len(srcs[0][0]):
                # A directory. Either the target path contains the last
                # component of the source path or it does not.
                def evalpath(striplen):
                    score = 0
                    for s in srcs:
                        t = os.path.join(dest, util.localpath(s[0])[striplen:])
                        if os.path.exists(t):
                            score += 1
                    return score

                abspfx = util.localpath(abspfx)
                striplen = len(abspfx)
                if striplen:
                    striplen += len(os.sep)
                if os.path.isdir(os.path.join(dest, os.path.split(abspfx)[1])):
                    score = evalpath(striplen)
                    striplen1 = len(os.path.split(abspfx)[0])
                    if striplen1:
                        striplen1 += len(os.sep)
                    if evalpath(striplen1) > score:
                        striplen = striplen1
                res = lambda p: os.path.join(dest,
                                             util.localpath(p)[striplen:])
            else:
                # a file
                if destdirexists:
                    res = lambda p: os.path.join(dest,
                                        os.path.basename(util.localpath(p)))
                else:
                    res = lambda p: dest
        return res


    pats = util.expand_glob(pats)
    if not pats:
        raise util.Abort(_('no source or destination specified'))
    if len(pats) == 1:
        raise util.Abort(_('no destination specified'))
    dest = pats.pop()
    destdirexists = os.path.isdir(dest)
    if (len(pats) > 1 or util.patkind(pats[0], None)[0]) and not destdirexists:
        raise util.Abort(_('with multiple sources, destination must be an '
                         'existing directory'))
    if opts['after']:
        tfn = targetpathafterfn
    else:
        tfn = targetpathfn
    copylist = []
    for pat in pats:
        srcs = []
        for tag, abssrc, relsrc, exact in cmdutil.walk(repo, [pat], opts,
                                                       globbed=True):
            origsrc = okaytocopy(abssrc, relsrc, exact)
            if origsrc:
                srcs.append((origsrc, abssrc, relsrc, exact))
        if not srcs:
            continue
        copylist.append((tfn(pat, dest, srcs), srcs))
    if not copylist:
        raise util.Abort(_('no files to copy'))

    for targetpath, srcs in copylist:
        for origsrc, abssrc, relsrc, exact in srcs:
            copy(origsrc, abssrc, relsrc, targetpath(abssrc), exact)

    if errors:
        ui.warn(_('(consider using --after)\n'))
    return errors, copied

def copy(ui, repo, *pats, **opts):
    """mark files as copied for the next commit

    Mark dest as having copies of source files.  If dest is a
    directory, copies are put in that directory.  If dest is a file,
    there can only be one source.

    By default, this command copies the contents of files as they
    stand in the working directory.  If invoked with --after, the
    operation is recorded, but no copying is performed.

    This command takes effect in the next commit. To undo a copy
    before that, see hg revert.
    """
    wlock = repo.wlock(0)
    errs, copied = docopy(ui, repo, pats, opts, wlock)
    return errs

def debugancestor(ui, index, rev1, rev2):
    """find the ancestor revision of two revisions in a given index"""
    r = revlog.revlog(util.opener(os.getcwd(), audit=False), index, "", 0)
    a = r.ancestor(r.lookup(rev1), r.lookup(rev2))
    ui.write("%d:%s\n" % (r.rev(a), hex(a)))

def debugcomplete(ui, cmd='', **opts):
    """returns the completion list associated with the given command"""

    if opts['options']:
        options = []
        otables = [globalopts]
        if cmd:
            aliases, entry = findcmd(ui, cmd)
            otables.append(entry[1])
        for t in otables:
            for o in t:
                if o[0]:
                    options.append('-%s' % o[0])
                options.append('--%s' % o[1])
        ui.write("%s\n" % "\n".join(options))
        return

    clist = findpossible(ui, cmd).keys()
    clist.sort()
    ui.write("%s\n" % "\n".join(clist))

def debugrebuildstate(ui, repo, rev=""):
    """rebuild the dirstate as it would look like for the given revision"""
    if rev == "":
        rev = repo.changelog.tip()
    ctx = repo.changectx(rev)
    files = ctx.manifest()
    wlock = repo.wlock()
    repo.dirstate.rebuild(rev, files)

def debugcheckstate(ui, repo):
    """validate the correctness of the current dirstate"""
    parent1, parent2 = repo.dirstate.parents()
    repo.dirstate.read()
    dc = repo.dirstate.map
    keys = dc.keys()
    keys.sort()
    m1 = repo.changectx(parent1).manifest()
    m2 = repo.changectx(parent2).manifest()
    errors = 0
    for f in dc:
        state = repo.dirstate.state(f)
        if state in "nr" and f not in m1:
            ui.warn(_("%s in state %s, but not in manifest1\n") % (f, state))
            errors += 1
        if state in "a" and f in m1:
            ui.warn(_("%s in state %s, but also in manifest1\n") % (f, state))
            errors += 1
        if state in "m" and f not in m1 and f not in m2:
            ui.warn(_("%s in state %s, but not in either manifest\n") %
                    (f, state))
            errors += 1
    for f in m1:
        state = repo.dirstate.state(f)
        if state not in "nrm":
            ui.warn(_("%s in manifest1, but listed as state %s") % (f, state))
            errors += 1
    if errors:
        error = _(".hg/dirstate inconsistent with current parent's manifest")
        raise util.Abort(error)

def showconfig(ui, repo, *values, **opts):
    """show combined config settings from all hgrc files

    With no args, print names and values of all config items.

    With one arg of the form section.name, print just the value of
    that config item.

    With multiple args, print names and values of all config items
    with matching section names."""

    untrusted = bool(opts.get('untrusted'))
    if values:
        if len([v for v in values if '.' in v]) > 1:
            raise util.Abort(_('only one config item permitted'))
    for section, name, value in ui.walkconfig(untrusted=untrusted):
        sectname = section + '.' + name
        if values:
            for v in values:
                if v == section:
                    ui.write('%s=%s\n' % (sectname, value))
                elif v == sectname:
                    ui.write(value, '\n')
        else:
            ui.write('%s=%s\n' % (sectname, value))

def debugsetparents(ui, repo, rev1, rev2=None):
    """manually set the parents of the current working directory

    This is useful for writing repository conversion tools, but should
    be used with care.
    """

    if not rev2:
        rev2 = hex(nullid)

    repo.dirstate.setparents(repo.lookup(rev1), repo.lookup(rev2))

def debugstate(ui, repo):
    """show the contents of the current dirstate"""
    repo.dirstate.read()
    dc = repo.dirstate.map
    keys = dc.keys()
    keys.sort()
    for file_ in keys:
        if dc[file_][3] == -1:
            # Pad or slice to locale representation
            locale_len = len(time.strftime("%x %X", time.localtime(0)))
            timestr = 'unset'
            timestr = timestr[:locale_len] + ' '*(locale_len - len(timestr))
        else:
            timestr = time.strftime("%x %X", time.localtime(dc[file_][3]))
        ui.write("%c %3o %10d %s %s\n"
                 % (dc[file_][0], dc[file_][1] & 0777, dc[file_][2],
                    timestr, file_))
    for f in repo.dirstate.copies():
        ui.write(_("copy: %s -> %s\n") % (repo.dirstate.copied(f), f))

def debugdata(ui, file_, rev):
    """dump the contents of an data file revision"""
    r = revlog.revlog(util.opener(os.getcwd(), audit=False),
                      file_[:-2] + ".i", file_, 0)
    try:
        ui.write(r.revision(r.lookup(rev)))
    except KeyError:
        raise util.Abort(_('invalid revision identifier %s') % rev)

def debugdate(ui, date, range=None, **opts):
    """parse and display a date"""
    if opts["extended"]:
        d = util.parsedate(date, util.extendeddateformats)
    else:
        d = util.parsedate(date)
    ui.write("internal: %s %s\n" % d)
    ui.write("standard: %s\n" % util.datestr(d))
    if range:
        m = util.matchdate(range)
        ui.write("match: %s\n" % m(d[0]))

def debugindex(ui, file_):
    """dump the contents of an index file"""
    r = revlog.revlog(util.opener(os.getcwd(), audit=False), file_, "", 0)
    ui.write("   rev    offset  length   base linkrev" +
             " nodeid       p1           p2\n")
    for i in xrange(r.count()):
        node = r.node(i)
        pp = r.parents(node)
        ui.write("% 6d % 9d % 7d % 6d % 7d %s %s %s\n" % (
                i, r.start(i), r.length(i), r.base(i), r.linkrev(node),
            short(node), short(pp[0]), short(pp[1])))

def debugindexdot(ui, file_):
    """dump an index DAG as a .dot file"""
    r = revlog.revlog(util.opener(os.getcwd(), audit=False), file_, "", 0)
    ui.write("digraph G {\n")
    for i in xrange(r.count()):
        node = r.node(i)
        pp = r.parents(node)
        ui.write("\t%d -> %d\n" % (r.rev(pp[0]), i))
        if pp[1] != nullid:
            ui.write("\t%d -> %d\n" % (r.rev(pp[1]), i))
    ui.write("}\n")

def debuginstall(ui):
    '''test Mercurial installation'''

    def writetemp(contents):
        (fd, name) = tempfile.mkstemp()
        f = os.fdopen(fd, "wb")
        f.write(contents)
        f.close()
        return name

    problems = 0

    # encoding
    ui.status(_("Checking encoding (%s)...\n") % util._encoding)
    try:
        util.fromlocal("test")
    except util.Abort, inst:
        ui.write(" %s\n" % inst)
        ui.write(_(" (check that your locale is properly set)\n"))
        problems += 1

    # compiled modules
    ui.status(_("Checking extensions...\n"))
    try:
        import bdiff, mpatch, base85
    except Exception, inst:
        ui.write(" %s\n" % inst)
        ui.write(_(" One or more extensions could not be found"))
        ui.write(_(" (check that you compiled the extensions)\n"))
        problems += 1

    # templates
    ui.status(_("Checking templates...\n"))
    try:
        import templater
        t = templater.templater(templater.templatepath("map-cmdline.default"))
    except Exception, inst:
        ui.write(" %s\n" % inst)
        ui.write(_(" (templates seem to have been installed incorrectly)\n"))
        problems += 1

    # patch
    ui.status(_("Checking patch...\n"))
    path = os.environ.get('PATH', '')
    patcher = util.find_in_path('gpatch', path,
                                util.find_in_path('patch', path, None))
    if not patcher:
        ui.write(_(" Can't find patch or gpatch in PATH\n"))
        ui.write(_(" (specify a patch utility in your .hgrc file)\n"))
        problems += 1
    else:
        # actually attempt a patch here
        a = "1\n2\n3\n4\n"
        b = "1\n2\n3\ninsert\n4\n"
        d = mdiff.unidiff(a, None, b, None, "a")
        fa = writetemp(a)
        fd = writetemp(d)
        fp = os.popen('%s %s %s' % (patcher, fa, fd))
        files = []
        output = ""
        for line in fp:
            output += line
            if line.startswith('patching file '):
                pf = util.parse_patch_output(line.rstrip())
                files.append(pf)
        if files != [fa]:
            ui.write(_(" unexpected patch output!"))
            ui.write(_(" (you may have an incompatible version of patch)\n"))
            ui.write(output)
            problems += 1
        a = file(fa).read()
        if a != b:
            ui.write(_(" patch test failed!"))
            ui.write(_(" (you may have an incompatible version of patch)\n"))
            problems += 1
        os.unlink(fa)
        os.unlink(fd)

    # merge helper
    ui.status(_("Checking merge helper...\n"))
    cmd = (os.environ.get("HGMERGE") or ui.config("ui", "merge")
           or "hgmerge")
    cmdpath = util.find_in_path(cmd, path)
    if not cmdpath:
        cmdpath = util.find_in_path(cmd.split()[0], path)
    if not cmdpath:
        if cmd == 'hgmerge':
            ui.write(_(" No merge helper set and can't find default"
                       " hgmerge script in PATH\n"))
            ui.write(_(" (specify a merge helper in your .hgrc file)\n"))
        else:
            ui.write(_(" Can't find merge helper '%s' in PATH\n") % cmd)
            ui.write(_(" (specify a merge helper in your .hgrc file)\n"))
            problems += 1
    else:
        # actually attempt a patch here
        fa = writetemp("1\n2\n3\n4\n")
        fl = writetemp("1\n2\n3\ninsert\n4\n")
        fr = writetemp("begin\n1\n2\n3\n4\n")
        r = os.system('%s %s %s %s' % (cmd, fl, fa, fr))
        if r:
            ui.write(_(" got unexpected merge error %d!") % r)
            problems += 1
        m = file(fl).read()
        if m != "begin\n1\n2\n3\ninsert\n4\n":
            ui.write(_(" got unexpected merge results!") % r)
            ui.write(_(" (your merge helper may have the"
                       " wrong argument order)\n"))
            ui.write(m)
        os.unlink(fa)
        os.unlink(fl)
        os.unlink(fr)

    # editor
    ui.status(_("Checking commit editor...\n"))
    editor = (os.environ.get("HGEDITOR") or
              ui.config("ui", "editor") or
              os.environ.get("EDITOR", "vi"))
    cmdpath = util.find_in_path(editor, path)
    if not cmdpath:
        cmdpath = util.find_in_path(editor.split()[0], path)
    if not cmdpath:
        if editor == 'vi':
            ui.write(_(" No commit editor set and can't find vi in PATH\n"))
            ui.write(_(" (specify a commit editor in your .hgrc file)\n"))
        else:
            ui.write(_(" Can't find editor '%s' in PATH\n") % editor)
            ui.write(_(" (specify a commit editor in your .hgrc file)\n"))
            problems += 1

    # check username
    ui.status(_("Checking username...\n"))
    user = os.environ.get("HGUSER")
    if user is None:
        user = ui.config("ui", "username")
    if user is None:
        user = os.environ.get("EMAIL")
    if not user:
        ui.warn(" ")
        ui.username()
        ui.write(_(" (specify a username in your .hgrc file)\n"))

    if not problems:
        ui.status(_("No problems detected\n"))
    else:
        ui.write(_("%s problems detected,"
                   " please check your install!\n") % problems)

    return problems

def debugrename(ui, repo, file1, *pats, **opts):
    """dump rename information"""

    ctx = repo.changectx(opts.get('rev', 'tip'))
    for src, abs, rel, exact in cmdutil.walk(repo, (file1,) + pats, opts,
                                             ctx.node()):
        m = ctx.filectx(abs).renamed()
        if m:
            ui.write(_("%s renamed from %s:%s\n") % (rel, m[0], hex(m[1])))
        else:
            ui.write(_("%s not renamed\n") % rel)

def debugwalk(ui, repo, *pats, **opts):
    """show how files match on given patterns"""
    items = list(cmdutil.walk(repo, pats, opts))
    if not items:
        return
    fmt = '%%s  %%-%ds  %%-%ds  %%s' % (
        max([len(abs) for (src, abs, rel, exact) in items]),
        max([len(rel) for (src, abs, rel, exact) in items]))
    for src, abs, rel, exact in items:
        line = fmt % (src, abs, rel, exact and 'exact' or '')
        ui.write("%s\n" % line.rstrip())

def diff(ui, repo, *pats, **opts):
    """diff repository (or selected files)

    Show differences between revisions for the specified files.

    Differences between files are shown using the unified diff format.

    NOTE: diff may generate unexpected results for merges, as it will
    default to comparing against the working directory's first parent
    changeset if no revisions are specified.

    When two revision arguments are given, then changes are shown
    between those revisions. If only one revision is specified then
    that revision is compared to the working directory, and, when no
    revisions are specified, the working directory files are compared
    to its parent.

    Without the -a option, diff will avoid generating diffs of files
    it detects as binary. With -a, diff will generate a diff anyway,
    probably with undesirable results.
    """
    node1, node2 = cmdutil.revpair(repo, opts['rev'])

    fns, matchfn, anypats = cmdutil.matchpats(repo, pats, opts)

    patch.diff(repo, node1, node2, fns, match=matchfn,
               opts=patch.diffopts(ui, opts))

def export(ui, repo, *changesets, **opts):
    """dump the header and diffs for one or more changesets

    Print the changeset header and diffs for one or more revisions.

    The information shown in the changeset header is: author,
    changeset hash, parent(s) and commit comment.

    NOTE: export may generate unexpected diff output for merge changesets,
    as it will compare the merge changeset against its first parent only.

    Output may be to a file, in which case the name of the file is
    given using a format string.  The formatting rules are as follows:

    %%   literal "%" character
    %H   changeset hash (40 bytes of hexadecimal)
    %N   number of patches being generated
    %R   changeset revision number
    %b   basename of the exporting repository
    %h   short-form changeset hash (12 bytes of hexadecimal)
    %n   zero-padded sequence number, starting at 1
    %r   zero-padded changeset revision number

    Without the -a option, export will avoid generating diffs of files
    it detects as binary. With -a, export will generate a diff anyway,
    probably with undesirable results.

    With the --switch-parent option, the diff will be against the second
    parent. It can be useful to review a merge.
    """
    if not changesets:
        raise util.Abort(_("export requires at least one changeset"))
    revs = cmdutil.revrange(repo, changesets)
    if len(revs) > 1:
        ui.note(_('exporting patches:\n'))
    else:
        ui.note(_('exporting patch:\n'))
    patch.export(repo, revs, template=opts['output'],
                 switch_parent=opts['switch_parent'],
                 opts=patch.diffopts(ui, opts))

def grep(ui, repo, pattern, *pats, **opts):
    """search for a pattern in specified files and revisions

    Search revisions of files for a regular expression.

    This command behaves differently than Unix grep.  It only accepts
    Python/Perl regexps.  It searches repository history, not the
    working directory.  It always prints the revision number in which
    a match appears.

    By default, grep only prints output for the first revision of a
    file in which it finds a match.  To get it to print every revision
    that contains a change in match status ("-" for a match that
    becomes a non-match, or "+" for a non-match that becomes a match),
    use the --all flag.
    """
    reflags = 0
    if opts['ignore_case']:
        reflags |= re.I
    regexp = re.compile(pattern, reflags)
    sep, eol = ':', '\n'
    if opts['print0']:
        sep = eol = '\0'

    fcache = {}
    def getfile(fn):
        if fn not in fcache:
            fcache[fn] = repo.file(fn)
        return fcache[fn]

    def matchlines(body):
        begin = 0
        linenum = 0
        while True:
            match = regexp.search(body, begin)
            if not match:
                break
            mstart, mend = match.span()
            linenum += body.count('\n', begin, mstart) + 1
            lstart = body.rfind('\n', begin, mstart) + 1 or begin
            lend = body.find('\n', mend)
            yield linenum, mstart - lstart, mend - lstart, body[lstart:lend]
            begin = lend + 1

    class linestate(object):
        def __init__(self, line, linenum, colstart, colend):
            self.line = line
            self.linenum = linenum
            self.colstart = colstart
            self.colend = colend

        def __eq__(self, other):
            return self.line == other.line

    matches = {}
    copies = {}
    def grepbody(fn, rev, body):
        matches[rev].setdefault(fn, [])
        m = matches[rev][fn]
        for lnum, cstart, cend, line in matchlines(body):
            s = linestate(line, lnum, cstart, cend)
            m.append(s)

    def difflinestates(a, b):
        sm = difflib.SequenceMatcher(None, a, b)
        for tag, alo, ahi, blo, bhi in sm.get_opcodes():
            if tag == 'insert':
                for i in xrange(blo, bhi):
                    yield ('+', b[i])
            elif tag == 'delete':
                for i in xrange(alo, ahi):
                    yield ('-', a[i])
            elif tag == 'replace':
                for i in xrange(alo, ahi):
                    yield ('-', a[i])
                for i in xrange(blo, bhi):
                    yield ('+', b[i])

    prev = {}
    def display(fn, rev, states, prevstates):
        found = False
        filerevmatches = {}
        r = prev.get(fn, -1)
        if opts['all']:
            iter = difflinestates(states, prevstates)
        else:
            iter = [('', l) for l in prevstates]
        for change, l in iter:
            cols = [fn, str(r)]
            if opts['line_number']:
                cols.append(str(l.linenum))
            if opts['all']:
                cols.append(change)
            if opts['user']:
                cols.append(ui.shortuser(get(r)[1]))
            if opts['files_with_matches']:
                c = (fn, r)
                if c in filerevmatches:
                    continue
                filerevmatches[c] = 1
            else:
                cols.append(l.line)
            ui.write(sep.join(cols), eol)
            found = True
        return found

    fstate = {}
    skip = {}
    get = util.cachefunc(lambda r: repo.changectx(r).changeset())
    changeiter, matchfn = cmdutil.walkchangerevs(ui, repo, pats, get, opts)
    found = False
    follow = opts.get('follow')
    for st, rev, fns in changeiter:
        if st == 'window':
            matches.clear()
        elif st == 'add':
            mf = repo.changectx(rev).manifest()
            matches[rev] = {}
            for fn in fns:
                if fn in skip:
                    continue
                fstate.setdefault(fn, {})
                try:
                    grepbody(fn, rev, getfile(fn).read(mf[fn]))
                    if follow:
                        copied = getfile(fn).renamed(mf[fn])
                        if copied:
                            copies.setdefault(rev, {})[fn] = copied[0]
                except KeyError:
                    pass
        elif st == 'iter':
            states = matches[rev].items()
            states.sort()
            for fn, m in states:
                copy = copies.get(rev, {}).get(fn)
                if fn in skip:
                    if copy:
                        skip[copy] = True
                    continue
                if fn in prev or fstate[fn]:
                    r = display(fn, rev, m, fstate[fn])
                    found = found or r
                    if r and not opts['all']:
                        skip[fn] = True
                        if copy:
                            skip[copy] = True
                fstate[fn] = m
                if copy:
                    fstate[copy] = m
                prev[fn] = rev

    fstate = fstate.items()
    fstate.sort()
    for fn, state in fstate:
        if fn in skip:
            continue
        if fn not in copies.get(prev[fn], {}):
            found = display(fn, rev, {}, state) or found
    return (not found and 1) or 0

def heads(ui, repo, **opts):
    """show current repository heads

    Show all repository head changesets.

    Repository "heads" are changesets that don't have children
    changesets. They are where development generally takes place and
    are the usual targets for update and merge operations.
    """
    if opts['rev']:
        heads = repo.heads(repo.lookup(opts['rev']))
    else:
        heads = repo.heads()
    displayer = cmdutil.show_changeset(ui, repo, opts)
    for n in heads:
        displayer.show(changenode=n)

def help_(ui, name=None, with_version=False):
    """show help for a command, extension, or list of commands

    With no arguments, print a list of commands and short help.

    Given a command name, print help for that command.

    Given an extension name, print help for that extension, and the
    commands it provides."""
    option_lists = []

    def helpcmd(name):
        if with_version:
            version_(ui)
            ui.write('\n')
        aliases, i = findcmd(ui, name)
        # synopsis
        ui.write("%s\n\n" % i[2])

        # description
        doc = i[0].__doc__
        if not doc:
            doc = _("(No help text available)")
        if ui.quiet:
            doc = doc.splitlines(0)[0]
        ui.write("%s\n" % doc.rstrip())

        if not ui.quiet:
            # aliases
            if len(aliases) > 1:
                ui.write(_("\naliases: %s\n") % ', '.join(aliases[1:]))

            # options
            if i[1]:
                option_lists.append(("options", i[1]))

    def helplist(select=None):
        h = {}
        cmds = {}
        for c, e in table.items():
            f = c.split("|", 1)[0]
            if select and not select(f):
                continue
            if name == "shortlist" and not f.startswith("^"):
                continue
            f = f.lstrip("^")
            if not ui.debugflag and f.startswith("debug"):
                continue
            doc = e[0].__doc__
            if not doc:
                doc = _("(No help text available)")
            h[f] = doc.splitlines(0)[0].rstrip()
            cmds[f] = c.lstrip("^")

        fns = h.keys()
        fns.sort()
        m = max(map(len, fns))
        for f in fns:
            if ui.verbose:
                commands = cmds[f].replace("|",", ")
                ui.write(" %s:\n      %s\n"%(commands, h[f]))
            else:
                ui.write(' %-*s   %s\n' % (m, f, h[f]))

    def helptopic(name):
        v = None
        for i in help.helptable:
            l = i.split('|')
            if name in l:
                v = i
                header = l[-1]
        if not v:
            raise UnknownCommand(name)

        # description
        doc = help.helptable[v]
        if not doc:
            doc = _("(No help text available)")
        if callable(doc):
            doc = doc()

        ui.write("%s\n" % header)
        ui.write("%s\n" % doc.rstrip())

    def helpext(name):
        try:
            mod = findext(name)
        except KeyError:
            raise UnknownCommand(name)

        doc = (mod.__doc__ or _('No help text available')).splitlines(0)
        ui.write(_('%s extension - %s\n') % (name.split('.')[-1], doc[0]))
        for d in doc[1:]:
            ui.write(d, '\n')

        ui.status('\n')

        try:
            ct = mod.cmdtable
        except AttributeError:
            ui.status(_('no commands defined\n'))
            return

        if ui.verbose:
            ui.status(_('list of commands:\n\n'))
        else:
            ui.status(_('list of commands (use "hg help -v %s" '
                        'to show aliases and global options):\n\n') % name)

        modcmds = dict.fromkeys([c.split('|', 1)[0] for c in ct])
        helplist(modcmds.has_key)

    if name and name != 'shortlist':
        i = None
        for f in (helpcmd, helptopic, helpext):
            try:
                f(name)
                i = None
                break
            except UnknownCommand, inst:
                i = inst
        if i:
            raise i

    else:
        # program name
        if ui.verbose or with_version:
            version_(ui)
        else:
            ui.status(_("Mercurial Distributed SCM\n"))
        ui.status('\n')

        # list of commands
        if name == "shortlist":
            ui.status(_('basic commands (use "hg help" '
                        'for the full list or option "-v" for details):\n\n'))
        elif ui.verbose:
            ui.status(_('list of commands:\n\n'))
        else:
            ui.status(_('list of commands (use "hg help -v" '
                        'to show aliases and global options):\n\n'))

        helplist()

    # global options
    if ui.verbose:
        option_lists.append(("global options", globalopts))

    # list all option lists
    opt_output = []
    for title, options in option_lists:
        opt_output.append(("\n%s:\n" % title, None))
        for shortopt, longopt, default, desc in options:
            if "DEPRECATED" in desc and not ui.verbose: continue
            opt_output.append(("%2s%s" % (shortopt and "-%s" % shortopt,
                                          longopt and " --%s" % longopt),
                               "%s%s" % (desc,
                                         default
                                         and _(" (default: %s)") % default
                                         or "")))

    if opt_output:
        opts_len = max([len(line[0]) for line in opt_output if line[1]])
        for first, second in opt_output:
            if second:
                ui.write(" %-*s  %s\n" % (opts_len, first, second))
            else:
                ui.write("%s\n" % first)

def identify(ui, repo):
    """print information about the working copy

    Print a short summary of the current state of the repo.

    This summary identifies the repository state using one or two parent
    hash identifiers, followed by a "+" if there are uncommitted changes
    in the working directory, followed by a list of tags for this revision.
    """
    parents = [p for p in repo.dirstate.parents() if p != nullid]
    if not parents:
        ui.write(_("unknown\n"))
        return

    hexfunc = ui.debugflag and hex or short
    modified, added, removed, deleted = repo.status()[:4]
    output = ["%s%s" %
              ('+'.join([hexfunc(parent) for parent in parents]),
              (modified or added or removed or deleted) and "+" or "")]

    if not ui.quiet:

        branch = util.tolocal(repo.workingctx().branch())
        if branch != 'default':
            output.append("(%s)" % branch)

        # multiple tags for a single parent separated by '/'
        parenttags = ['/'.join(tags)
                      for tags in map(repo.nodetags, parents) if tags]
        # tags for multiple parents separated by ' + '
        if parenttags:
            output.append(' + '.join(parenttags))

    ui.write("%s\n" % ' '.join(output))

def import_(ui, repo, patch1, *patches, **opts):
    """import an ordered set of patches

    Import a list of patches and commit them individually.

    If there are outstanding changes in the working directory, import
    will abort unless given the -f flag.

    You can import a patch straight from a mail message.  Even patches
    as attachments work (body part must be type text/plain or
    text/x-patch to be used).  From and Subject headers of email
    message are used as default committer and commit message.  All
    text/plain body parts before first diff are added to commit
    message.

    If imported patch was generated by hg export, user and description
    from patch override values from message headers and body.  Values
    given on command line with -m and -u override these.

    To read a patch from standard input, use patch name "-".
    """
    patches = (patch1,) + patches

    if not opts['force']:
        bail_if_changed(repo)

    d = opts["base"]
    strip = opts["strip"]

    wlock = repo.wlock()
    lock = repo.lock()

    for p in patches:
        pf = os.path.join(d, p)

        if pf == '-':
            ui.status(_("applying patch from stdin\n"))
            tmpname, message, user, date = patch.extract(ui, sys.stdin)
        else:
            ui.status(_("applying %s\n") % p)
            tmpname, message, user, date = patch.extract(ui, file(pf))

        if tmpname is None:
            raise util.Abort(_('no diffs found'))

        try:
            cmdline_message = logmessage(opts)
            if cmdline_message:
                # pickup the cmdline msg
                message = cmdline_message
            elif message:
                # pickup the patch msg
                message = message.strip()
            else:
                # launch the editor
                message = None
            ui.debug(_('message:\n%s\n') % message)

            files = {}
            try:
                fuzz = patch.patch(tmpname, ui, strip=strip, cwd=repo.root,
                                   files=files)
            finally:
                files = patch.updatedir(ui, repo, files, wlock=wlock)
            repo.commit(files, message, user, date, wlock=wlock, lock=lock)
        finally:
            os.unlink(tmpname)

def incoming(ui, repo, source="default", **opts):
    """show new changesets found in source

    Show new changesets found in the specified path/URL or the default
    pull location. These are the changesets that would be pulled if a pull
    was requested.

    For remote repository, using --bundle avoids downloading the changesets
    twice if the incoming is followed by a pull.

    See pull for valid source format details.
    """
    source = ui.expandpath(source)
    setremoteconfig(ui, opts)

    other = hg.repository(ui, source)
    ui.status(_('comparing with %s\n') % source)
    incoming = repo.findincoming(other, force=opts["force"])
    if not incoming:
        try:
            os.unlink(opts["bundle"])
        except:
            pass
        ui.status(_("no changes found\n"))
        return 1

    cleanup = None
    try:
        fname = opts["bundle"]
        if fname or not other.local():
            # create a bundle (uncompressed if other repo is not local)
            cg = other.changegroup(incoming, "incoming")
            bundletype = other.local() and "HG10BZ" or "HG10UN"
            fname = cleanup = changegroup.writebundle(cg, fname, bundletype)
            # keep written bundle?
            if opts["bundle"]:
                cleanup = None
            if not other.local():
                # use the created uncompressed bundlerepo
                other = bundlerepo.bundlerepository(ui, repo.root, fname)

        revs = None
        if opts['rev']:
            revs = [other.lookup(rev) for rev in opts['rev']]
        o = other.changelog.nodesbetween(incoming, revs)[0]
        if opts['newest_first']:
            o.reverse()
        displayer = cmdutil.show_changeset(ui, other, opts)
        for n in o:
            parents = [p for p in other.changelog.parents(n) if p != nullid]
            if opts['no_merges'] and len(parents) == 2:
                continue
            displayer.show(changenode=n)
    finally:
        if hasattr(other, 'close'):
            other.close()
        if cleanup:
            os.unlink(cleanup)

def init(ui, dest=".", **opts):
    """create a new repository in the given directory

    Initialize a new repository in the given directory.  If the given
    directory does not exist, it is created.

    If no directory is given, the current directory is used.

    It is possible to specify an ssh:// URL as the destination.
    Look at the help text for the pull command for important details
    about ssh:// URLs.
    """
    setremoteconfig(ui, opts)
    hg.repository(ui, dest, create=1)

def locate(ui, repo, *pats, **opts):
    """locate files matching specific patterns

    Print all files under Mercurial control whose names match the
    given patterns.

    This command searches the entire repository by default.  To search
    just the current directory and its subdirectories, use "--include .".

    If no patterns are given to match, this command prints all file
    names.

    If you want to feed the output of this command into the "xargs"
    command, use the "-0" option to both this command and "xargs".
    This will avoid the problem of "xargs" treating single filenames
    that contain white space as multiple filenames.
    """
    end = opts['print0'] and '\0' or '\n'
    rev = opts['rev']
    if rev:
        node = repo.lookup(rev)
    else:
        node = None

    ret = 1
    for src, abs, rel, exact in cmdutil.walk(repo, pats, opts, node=node,
                                             default='relglob'):
        if not node and repo.dirstate.state(abs) == '?':
            continue
        if opts['fullpath']:
            ui.write(os.path.join(repo.root, abs), end)
        else:
            ui.write(((pats and rel) or abs), end)
        ret = 0

    return ret

def log(ui, repo, *pats, **opts):
    """show revision history of entire repository or files

    Print the revision history of the specified files or the entire
    project.

    File history is shown without following rename or copy history of
    files.  Use -f/--follow with a file name to follow history across
    renames and copies. --follow without a file name will only show
    ancestors or descendants of the starting revision. --follow-first
    only follows the first parent of merge revisions.

    If no revision range is specified, the default is tip:0 unless
    --follow is set, in which case the working directory parent is
    used as the starting revision.

    By default this command outputs: changeset id and hash, tags,
    non-trivial parents, user, date and time, and a summary for each
    commit. When the -v/--verbose switch is used, the list of changed
    files and full commit message is shown.

    NOTE: log -p may generate unexpected diff output for merge
    changesets, as it will compare the merge changeset against its
    first parent only. Also, the files: list will only reflect files
    that are different from BOTH parents.

    """

    get = util.cachefunc(lambda r: repo.changectx(r).changeset())
    changeiter, matchfn = cmdutil.walkchangerevs(ui, repo, pats, get, opts)

    if opts['limit']:
        try:
            limit = int(opts['limit'])
        except ValueError:
            raise util.Abort(_('limit must be a positive integer'))
        if limit <= 0: raise util.Abort(_('limit must be positive'))
    else:
        limit = sys.maxint
    count = 0

    if opts['copies'] and opts['rev']:
        endrev = max(cmdutil.revrange(repo, opts['rev'])) + 1
    else:
        endrev = repo.changelog.count()
    rcache = {}
    ncache = {}
    dcache = []
    def getrenamed(fn, rev, man):
        '''looks up all renames for a file (up to endrev) the first
        time the file is given. It indexes on the changerev and only
        parses the manifest if linkrev != changerev.
        Returns rename info for fn at changerev rev.'''
        if fn not in rcache:
            rcache[fn] = {}
            ncache[fn] = {}
            fl = repo.file(fn)
            for i in xrange(fl.count()):
                node = fl.node(i)
                lr = fl.linkrev(node)
                renamed = fl.renamed(node)
                rcache[fn][lr] = renamed
                if renamed:
                    ncache[fn][node] = renamed
                if lr >= endrev:
                    break
        if rev in rcache[fn]:
            return rcache[fn][rev]
        mr = repo.manifest.rev(man)
        if repo.manifest.parentrevs(mr) != (mr - 1, nullrev):
            return ncache[fn].get(repo.manifest.find(man, fn)[0])
        if not dcache or dcache[0] != man:
            dcache[:] = [man, repo.manifest.readdelta(man)]
        if fn in dcache[1]:
            return ncache[fn].get(dcache[1][fn])
        return None

    df = False
    if opts["date"]:
        df = util.matchdate(opts["date"])

    displayer = cmdutil.show_changeset(ui, repo, opts, True, matchfn)
    for st, rev, fns in changeiter:
        if st == 'add':
            changenode = repo.changelog.node(rev)
            parents = [p for p in repo.changelog.parentrevs(rev)
                       if p != nullrev]
            if opts['no_merges'] and len(parents) == 2:
                continue
            if opts['only_merges'] and len(parents) != 2:
                continue

            if df:
                changes = get(rev)
                if not df(changes[2][0]):
                    continue

            if opts['keyword']:
                changes = get(rev)
                miss = 0
                for k in [kw.lower() for kw in opts['keyword']]:
                    if not (k in changes[1].lower() or
                            k in changes[4].lower() or
                            k in " ".join(changes[3][:20]).lower()):
                        miss = 1
                        break
                if miss:
                    continue

            copies = []
            if opts.get('copies') and rev:
                mf = get(rev)[0]
                for fn in get(rev)[3]:
                    rename = getrenamed(fn, rev, mf)
                    if rename:
                        copies.append((fn, rename[0]))
            displayer.show(rev, changenode, copies=copies)
        elif st == 'iter':
            if count == limit: break
            if displayer.flush(rev):
                count += 1

def manifest(ui, repo, rev=None):
    """output the current or given revision of the project manifest

    Print a list of version controlled files for the given revision.
    If no revision is given, the parent of the working directory is used,
    or tip if no revision is checked out.

    The manifest is the list of files being version controlled. If no revision
    is given then the first parent of the working directory is used.

    With -v flag, print file permissions. With --debug flag, print
    file revision hashes.
    """

    m = repo.changectx(rev).manifest()
    files = m.keys()
    files.sort()

    for f in files:
        if ui.debugflag:
            ui.write("%40s " % hex(m[f]))
        if ui.verbose:
            ui.write("%3s " % (m.execf(f) and "755" or "644"))
        ui.write("%s\n" % f)

def merge(ui, repo, node=None, force=None):
    """merge working directory with another revision

    Merge the contents of the current working directory and the
    requested revision. Files that changed between either parent are
    marked as changed for the next commit and a commit must be
    performed before any further updates are allowed.

    If no revision is specified, the working directory's parent is a
    head revision, and the repository contains exactly one other head,
    the other head is merged with by default.  Otherwise, an explicit
    revision to merge with must be provided.
    """

    if not node:
        heads = repo.heads()
        if len(heads) > 2:
            raise util.Abort(_('repo has %d heads - '
                               'please merge with an explicit rev') %
                             len(heads))
        if len(heads) == 1:
            raise util.Abort(_('there is nothing to merge - '
                               'use "hg update" instead'))
        parent = repo.dirstate.parents()[0]
        if parent not in heads:
            raise util.Abort(_('working dir not at a head rev - '
                               'use "hg update" or merge with an explicit rev'))
        node = parent == heads[0] and heads[-1] or heads[0]
    return hg.merge(repo, node, force=force)

def outgoing(ui, repo, dest=None, **opts):
    """show changesets not found in destination

    Show changesets not found in the specified destination repository or
    the default push location. These are the changesets that would be pushed
    if a push was requested.

    See pull for valid destination format details.
    """
    dest = ui.expandpath(dest or 'default-push', dest or 'default')
    setremoteconfig(ui, opts)
    revs = None
    if opts['rev']:
        revs = [repo.lookup(rev) for rev in opts['rev']]

    other = hg.repository(ui, dest)
    ui.status(_('comparing with %s\n') % dest)
    o = repo.findoutgoing(other, force=opts['force'])
    if not o:
        ui.status(_("no changes found\n"))
        return 1
    o = repo.changelog.nodesbetween(o, revs)[0]
    if opts['newest_first']:
        o.reverse()
    displayer = cmdutil.show_changeset(ui, repo, opts)
    for n in o:
        parents = [p for p in repo.changelog.parents(n) if p != nullid]
        if opts['no_merges'] and len(parents) == 2:
            continue
        displayer.show(changenode=n)

def parents(ui, repo, file_=None, **opts):
    """show the parents of the working dir or revision

    Print the working directory's parent revisions.
    """
    rev = opts.get('rev')
    if rev:
        if file_:
            ctx = repo.filectx(file_, changeid=rev)
        else:
            ctx = repo.changectx(rev)
        p = [cp.node() for cp in ctx.parents()]
    else:
        p = repo.dirstate.parents()

    displayer = cmdutil.show_changeset(ui, repo, opts)
    for n in p:
        if n != nullid:
            displayer.show(changenode=n)

def paths(ui, repo, search=None):
    """show definition of symbolic path names

    Show definition of symbolic path name NAME. If no name is given, show
    definition of available names.

    Path names are defined in the [paths] section of /etc/mercurial/hgrc
    and $HOME/.hgrc.  If run inside a repository, .hg/hgrc is used, too.
    """
    if search:
        for name, path in ui.configitems("paths"):
            if name == search:
                ui.write("%s\n" % path)
                return
        ui.warn(_("not found!\n"))
        return 1
    else:
        for name, path in ui.configitems("paths"):
            ui.write("%s = %s\n" % (name, path))

def postincoming(ui, repo, modheads, optupdate):
    if modheads == 0:
        return
    if optupdate:
        if modheads == 1:
            return hg.update(repo, repo.changelog.tip()) # update
        else:
            ui.status(_("not updating, since new heads added\n"))
    if modheads > 1:
        ui.status(_("(run 'hg heads' to see heads, 'hg merge' to merge)\n"))
    else:
        ui.status(_("(run 'hg update' to get a working copy)\n"))

def pull(ui, repo, source="default", **opts):
    """pull changes from the specified source

    Pull changes from a remote repository to a local one.

    This finds all changes from the repository at the specified path
    or URL and adds them to the local repository. By default, this
    does not update the copy of the project in the working directory.

    Valid URLs are of the form:

      local/filesystem/path (or file://local/filesystem/path)
      http://[user@]host[:port]/[path]
      https://[user@]host[:port]/[path]
      ssh://[user@]host[:port]/[path]
      static-http://host[:port]/[path]

    Paths in the local filesystem can either point to Mercurial
    repositories or to bundle files (as created by 'hg bundle' or
    'hg incoming --bundle'). The static-http:// protocol, albeit slow,
    allows access to a Mercurial repository where you simply use a web
    server to publish the .hg directory as static content.

    Some notes about using SSH with Mercurial:
    - SSH requires an accessible shell account on the destination machine
      and a copy of hg in the remote path or specified with as remotecmd.
    - path is relative to the remote user's home directory by default.
      Use an extra slash at the start of a path to specify an absolute path:
        ssh://example.com//tmp/repository
    - Mercurial doesn't use its own compression via SSH; the right thing
      to do is to configure it in your ~/.ssh/config, e.g.:
        Host *.mylocalnetwork.example.com
          Compression no
        Host *
          Compression yes
      Alternatively specify "ssh -C" as your ssh command in your hgrc or
      with the --ssh command line option.
    """
    source = ui.expandpath(source)
    setremoteconfig(ui, opts)

    other = hg.repository(ui, source)
    ui.status(_('pulling from %s\n') % (source))
    revs = None
    if opts['rev']:
        if 'lookup' in other.capabilities:
            revs = [other.lookup(rev) for rev in opts['rev']]
        else:
            error = _("Other repository doesn't support revision lookup, so a rev cannot be specified.")
            raise util.Abort(error)
    modheads = repo.pull(other, heads=revs, force=opts['force'])
    return postincoming(ui, repo, modheads, opts['update'])

def push(ui, repo, dest=None, **opts):
    """push changes to the specified destination

    Push changes from the local repository to the given destination.

    This is the symmetrical operation for pull. It helps to move
    changes from the current repository to a different one. If the
    destination is local this is identical to a pull in that directory
    from the current one.

    By default, push will refuse to run if it detects the result would
    increase the number of remote heads. This generally indicates the
    the client has forgotten to sync and merge before pushing.

    Valid URLs are of the form:

      local/filesystem/path (or file://local/filesystem/path)
      ssh://[user@]host[:port]/[path]
      http://[user@]host[:port]/[path]
      https://[user@]host[:port]/[path]

    Look at the help text for the pull command for important details
    about ssh:// URLs.

    Pushing to http:// and https:// URLs is only possible, if this
    feature is explicitly enabled on the remote Mercurial server.
    """
    dest = ui.expandpath(dest or 'default-push', dest or 'default')
    setremoteconfig(ui, opts)

    other = hg.repository(ui, dest)
    ui.status('pushing to %s\n' % (dest))
    revs = None
    if opts['rev']:
        revs = [repo.lookup(rev) for rev in opts['rev']]
    r = repo.push(other, opts['force'], revs=revs)
    return r == 0

def rawcommit(ui, repo, *pats, **opts):
    """raw commit interface (DEPRECATED)

    (DEPRECATED)
    Lowlevel commit, for use in helper scripts.

    This command is not intended to be used by normal users, as it is
    primarily useful for importing from other SCMs.

    This command is now deprecated and will be removed in a future
    release, please use debugsetparents and commit instead.
    """

    ui.warn(_("(the rawcommit command is deprecated)\n"))

    message = logmessage(opts)

    files, match, anypats = cmdutil.matchpats(repo, pats, opts)
    if opts['files']:
        files += open(opts['files']).read().splitlines()

    parents = [repo.lookup(p) for p in opts['parent']]

    try:
        repo.rawcommit(files, message, opts['user'], opts['date'], *parents)
    except ValueError, inst:
        raise util.Abort(str(inst))

def recover(ui, repo):
    """roll back an interrupted transaction

    Recover from an interrupted commit or pull.

    This command tries to fix the repository status after an interrupted
    operation. It should only be necessary when Mercurial suggests it.
    """
    if repo.recover():
        return hg.verify(repo)
    return 1

def remove(ui, repo, *pats, **opts):
    """remove the specified files on the next commit

    Schedule the indicated files for removal from the repository.

    This only removes files from the current branch, not from the
    entire project history.  If the files still exist in the working
    directory, they will be deleted from it.  If invoked with --after,
    files that have been manually deleted are marked as removed.

    This command schedules the files to be removed at the next commit.
    To undo a remove before that, see hg revert.

    Modified files and added files are not removed by default.  To
    remove them, use the -f/--force option.
    """
    names = []
    if not opts['after'] and not pats:
        raise util.Abort(_('no files specified'))
    files, matchfn, anypats = cmdutil.matchpats(repo, pats, opts)
    exact = dict.fromkeys(files)
    mardu = map(dict.fromkeys, repo.status(files=files, match=matchfn))[:5]
    modified, added, removed, deleted, unknown = mardu
    remove, forget = [], []
    for src, abs, rel, exact in cmdutil.walk(repo, pats, opts):
        reason = None
        if abs not in deleted and opts['after']:
            reason = _('is still present')
        elif abs in modified and not opts['force']:
            reason = _('is modified (use -f to force removal)')
        elif abs in added:
            if opts['force']:
                forget.append(abs)
                continue
            reason = _('has been marked for add (use -f to force removal)')
        elif abs in unknown:
            reason = _('is not managed')
        elif abs in removed:
            continue
        if reason:
            if exact:
                ui.warn(_('not removing %s: file %s\n') % (rel, reason))
        else:
            if ui.verbose or not exact:
                ui.status(_('removing %s\n') % rel)
            remove.append(abs)
    repo.forget(forget)
    repo.remove(remove, unlink=not opts['after'])

def rename(ui, repo, *pats, **opts):
    """rename files; equivalent of copy + remove

    Mark dest as copies of sources; mark sources for deletion.  If
    dest is a directory, copies are put in that directory.  If dest is
    a file, there can only be one source.

    By default, this command copies the contents of files as they
    stand in the working directory.  If invoked with --after, the
    operation is recorded, but no copying is performed.

    This command takes effect in the next commit. To undo a rename
    before that, see hg revert.
    """
    wlock = repo.wlock(0)
    errs, copied = docopy(ui, repo, pats, opts, wlock)
    names = []
    for abs, rel, exact in copied:
        if ui.verbose or not exact:
            ui.status(_('removing %s\n') % rel)
        names.append(abs)
    if not opts.get('dry_run'):
        repo.remove(names, True, wlock)
    return errs

def revert(ui, repo, *pats, **opts):
    """revert files or dirs to their states as of some revision

    With no revision specified, revert the named files or directories
    to the contents they had in the parent of the working directory.
    This restores the contents of the affected files to an unmodified
    state and unschedules adds, removes, copies, and renames. If the
    working directory has two parents, you must explicitly specify the
    revision to revert to.

    Modified files are saved with a .orig suffix before reverting.
    To disable these backups, use --no-backup.

    Using the -r option, revert the given files or directories to their
    contents as of a specific revision. This can be helpful to "roll
    back" some or all of a change that should not have been committed.

    Revert modifies the working directory.  It does not commit any
    changes, or change the parent of the working directory.  If you
    revert to a revision other than the parent of the working
    directory, the reverted files will thus appear modified
    afterwards.

    If a file has been deleted, it is recreated.  If the executable
    mode of a file was changed, it is reset.

    If names are given, all files matching the names are reverted.

    If no arguments are given, no files are reverted.
    """

    if opts["date"]:
        if opts["rev"]:
            raise util.Abort(_("you can't specify a revision and a date"))
        opts["rev"] = cmdutil.finddate(ui, repo, opts["date"])

    if not pats and not opts['all']:
        raise util.Abort(_('no files or directories specified; '
                           'use --all to revert the whole repo'))

    parent, p2 = repo.dirstate.parents()
    if not opts['rev'] and p2 != nullid:
        raise util.Abort(_('uncommitted merge - please provide a '
                           'specific revision'))
    ctx = repo.changectx(opts['rev'])
    node = ctx.node()
    mf = ctx.manifest()
    if node == parent:
        pmf = mf
    else:
        pmf = None

    wlock = repo.wlock()

    # need all matching names in dirstate and manifest of target rev,
    # so have to walk both. do not print errors if files exist in one
    # but not other.

    names = {}
    target_only = {}

    # walk dirstate.

    for src, abs, rel, exact in cmdutil.walk(repo, pats, opts,
                                             badmatch=mf.has_key):
        names[abs] = (rel, exact)
        if src == 'b':
            target_only[abs] = True

    # walk target manifest.

    def badmatch(path):
        if path in names:
            return True
        path_ = path + '/'
        for f in names:
            if f.startswith(path_):
                return True
        return False

    for src, abs, rel, exact in cmdutil.walk(repo, pats, opts, node=node,
                                             badmatch=badmatch):
        if abs in names or src == 'b':
            continue
        names[abs] = (rel, exact)
        target_only[abs] = True

    changes = repo.status(match=names.has_key, wlock=wlock)[:5]
    modified, added, removed, deleted, unknown = map(dict.fromkeys, changes)

    revert = ([], _('reverting %s\n'))
    add = ([], _('adding %s\n'))
    remove = ([], _('removing %s\n'))
    forget = ([], _('forgetting %s\n'))
    undelete = ([], _('undeleting %s\n'))
    update = {}

    disptable = (
        # dispatch table:
        #   file state
        #   action if in target manifest
        #   action if not in target manifest
        #   make backup if in target manifest
        #   make backup if not in target manifest
        (modified, revert, remove, True, True),
        (added, revert, forget, True, False),
        (removed, undelete, None, False, False),
        (deleted, revert, remove, False, False),
        (unknown, add, None, True, False),
        (target_only, add, None, False, False),
        )

    entries = names.items()
    entries.sort()

    for abs, (rel, exact) in entries:
        mfentry = mf.get(abs)
        def handle(xlist, dobackup):
            xlist[0].append(abs)
            update[abs] = 1
            if dobackup and not opts['no_backup'] and os.path.exists(rel):
                bakname = "%s.orig" % rel
                ui.note(_('saving current version of %s as %s\n') %
                        (rel, bakname))
                if not opts.get('dry_run'):
                    util.copyfile(rel, bakname)
            if ui.verbose or not exact:
                ui.status(xlist[1] % rel)
        for table, hitlist, misslist, backuphit, backupmiss in disptable:
            if abs not in table: continue
            # file has changed in dirstate
            if mfentry:
                handle(hitlist, backuphit)
            elif misslist is not None:
                handle(misslist, backupmiss)
            else:
                if exact: ui.warn(_('file not managed: %s\n') % rel)
            break
        else:
            # file has not changed in dirstate
            if node == parent:
                if exact: ui.warn(_('no changes needed to %s\n') % rel)
                continue
            if pmf is None:
                # only need parent manifest in this unlikely case,
                # so do not read by default
                pmf = repo.changectx(parent).manifest()
            if abs in pmf:
                if mfentry:
                    # if version of file is same in parent and target
                    # manifests, do nothing
                    if pmf[abs] != mfentry:
                        handle(revert, False)
                else:
                    handle(remove, False)

    if not opts.get('dry_run'):
        repo.dirstate.forget(forget[0])
        r = hg.revert(repo, node, update.has_key, wlock)
        repo.dirstate.update(add[0], 'a')
        repo.dirstate.update(undelete[0], 'n')
        repo.dirstate.update(remove[0], 'r')
        return r

def rollback(ui, repo):
    """roll back the last transaction in this repository

    Roll back the last transaction in this repository, restoring the
    project to its state prior to the transaction.

    Transactions are used to encapsulate the effects of all commands
    that create new changesets or propagate existing changesets into a
    repository. For example, the following commands are transactional,
    and their effects can be rolled back:

      commit
      import
      pull
      push (with this repository as destination)
      unbundle

    This command should be used with care. There is only one level of
    rollback, and there is no way to undo a rollback.

    This command is not intended for use on public repositories. Once
    changes are visible for pull by other users, rolling a transaction
    back locally is ineffective (someone else may already have pulled
    the changes). Furthermore, a race is possible with readers of the
    repository; for example an in-progress pull from the repository
    may fail if a rollback is performed.
    """
    repo.rollback()

def root(ui, repo):
    """print the root (top) of the current working dir

    Print the root directory of the current repository.
    """
    ui.write(repo.root + "\n")

def serve(ui, repo, **opts):
    """export the repository via HTTP

    Start a local HTTP repository browser and pull server.

    By default, the server logs accesses to stdout and errors to
    stderr.  Use the "-A" and "-E" options to log to files.
    """

    if opts["stdio"]:
        if repo is None:
            raise hg.RepoError(_("There is no Mercurial repository here"
                                 " (.hg not found)"))
        s = sshserver.sshserver(ui, repo)
        s.serve_forever()

    parentui = ui.parentui or ui
    optlist = ("name templates style address port ipv6"
               " accesslog errorlog webdir_conf")
    for o in optlist.split():
        if opts[o]:
            parentui.setconfig("web", o, str(opts[o]))

    if repo is None and not ui.config("web", "webdir_conf"):
        raise hg.RepoError(_("There is no Mercurial repository here"
                             " (.hg not found)"))

    if opts['daemon'] and not opts['daemon_pipefds']:
        rfd, wfd = os.pipe()
        args = sys.argv[:]
        args.append('--daemon-pipefds=%d,%d' % (rfd, wfd))
        pid = os.spawnvp(os.P_NOWAIT | getattr(os, 'P_DETACH', 0),
                         args[0], args)
        os.close(wfd)
        os.read(rfd, 1)
        os._exit(0)

    httpd = hgweb.server.create_server(parentui, repo)

    if ui.verbose:
        if httpd.port != 80:
            ui.status(_('listening at http://%s:%d/\n') %
                      (httpd.addr, httpd.port))
        else:
            ui.status(_('listening at http://%s/\n') % httpd.addr)

    if opts['pid_file']:
        fp = open(opts['pid_file'], 'w')
        fp.write(str(os.getpid()) + '\n')
        fp.close()

    if opts['daemon_pipefds']:
        rfd, wfd = [int(x) for x in opts['daemon_pipefds'].split(',')]
        os.close(rfd)
        os.write(wfd, 'y')
        os.close(wfd)
        sys.stdout.flush()
        sys.stderr.flush()
        fd = os.open(util.nulldev, os.O_RDWR)
        if fd != 0: os.dup2(fd, 0)
        if fd != 1: os.dup2(fd, 1)
        if fd != 2: os.dup2(fd, 2)
        if fd not in (0, 1, 2): os.close(fd)

    httpd.serve_forever()

def status(ui, repo, *pats, **opts):
    """show changed files in the working directory

    Show status of files in the repository.  If names are given, only
    files that match are shown.  Files that are clean or ignored, are
    not listed unless -c (clean), -i (ignored) or -A is given.

    NOTE: status may appear to disagree with diff if permissions have
    changed or a merge has occurred. The standard diff format does not
    report permission changes and diff only reports changes relative
    to one merge parent.

    If one revision is given, it is used as the base revision.
    If two revisions are given, the difference between them is shown.

    The codes used to show the status of files are:
    M = modified
    A = added
    R = removed
    C = clean
    ! = deleted, but still tracked
    ? = not tracked
    I = ignored (not shown by default)
      = the previous added file was copied from here
    """

    all = opts['all']
    node1, node2 = cmdutil.revpair(repo, opts.get('rev'))

    files, matchfn, anypats = cmdutil.matchpats(repo, pats, opts)
    cwd = (pats and repo.getcwd()) or ''
    modified, added, removed, deleted, unknown, ignored, clean = [
        n for n in repo.status(node1=node1, node2=node2, files=files,
                             match=matchfn,
                             list_ignored=all or opts['ignored'],
                             list_clean=all or opts['clean'])]

    changetypes = (('modified', 'M', modified),
                   ('added', 'A', added),
                   ('removed', 'R', removed),
                   ('deleted', '!', deleted),
                   ('unknown', '?', unknown),
                   ('ignored', 'I', ignored))

    explicit_changetypes = changetypes + (('clean', 'C', clean),)

    end = opts['print0'] and '\0' or '\n'

    for opt, char, changes in ([ct for ct in explicit_changetypes
                                if all or opts[ct[0]]]
                               or changetypes):
        if opts['no_status']:
            format = "%%s%s" % end
        else:
            format = "%s %%s%s" % (char, end)

        for f in changes:
            ui.write(format % util.pathto(repo.root, cwd, f))
            if ((all or opts.get('copies')) and not opts.get('no_status')):
                copied = repo.dirstate.copied(f)
                if copied:
                    ui.write('  %s%s' % (util.pathto(repo.root, cwd, copied),
                                         end))

def tag(ui, repo, name, rev_=None, **opts):
    """add a tag for the current or given revision

    Name a particular revision using <name>.

    Tags are used to name particular revisions of the repository and are
    very useful to compare different revision, to go back to significant
    earlier versions or to mark branch points as releases, etc.

    If no revision is given, the parent of the working directory is used,
    or tip if no revision is checked out.

    To facilitate version control, distribution, and merging of tags,
    they are stored as a file named ".hgtags" which is managed
    similarly to other project files and can be hand-edited if
    necessary.  The file '.hg/localtags' is used for local tags (not
    shared among repositories).
    """
    if name in ['tip', '.', 'null']:
        raise util.Abort(_("the name '%s' is reserved") % name)
    if rev_ is not None:
        ui.warn(_("use of 'hg tag NAME [REV]' is deprecated, "
                  "please use 'hg tag [-r REV] NAME' instead\n"))
        if opts['rev']:
            raise util.Abort(_("use only one form to specify the revision"))
    if opts['rev'] and opts['remove']:
        raise util.Abort(_("--rev and --remove are incompatible"))
    if opts['rev']:
        rev_ = opts['rev']
    message = opts['message']
    if opts['remove']:
        rev_ = nullid
        if not message:
            message = _('Removed tag %s') % name
    if not rev_ and repo.dirstate.parents()[1] != nullid:
        raise util.Abort(_('uncommitted merge - please provide a '
                           'specific revision'))
    r = repo.changectx(rev_).node()

    if not message:
        message = _('Added tag %s for changeset %s') % (name, short(r))

    repo.tag(name, r, message, opts['local'], opts['user'], opts['date'])

def tags(ui, repo):
    """list repository tags

    List the repository tags.

    This lists both regular and local tags.
    """

    l = repo.tagslist()
    l.reverse()
    hexfunc = ui.debugflag and hex or short
    for t, n in l:
        try:
	    hn = hexfunc(n)
            r = "%5d:%s" % (repo.changelog.rev(n), hexfunc(n))
        except revlog.LookupError:
            r = "    ?:%s" % hn
        if ui.quiet:
            ui.write("%s\n" % t)
        else:
            spaces = " " * (30 - util.locallen(t))
            ui.write("%s%s %s\n" % (t, spaces, r))

def tip(ui, repo, **opts):
    """show the tip revision

    Show the tip revision.
    """
    cmdutil.show_changeset(ui, repo, opts).show(nullrev+repo.changelog.count())

def unbundle(ui, repo, fname, **opts):
    """apply a changegroup file

    Apply a compressed changegroup file generated by the bundle
    command.
    """
    if os.path.exists(fname):
        f = open(fname, "rb")
    else:
        f = urllib.urlopen(fname)
    gen = changegroup.readbundle(f, fname)
    modheads = repo.addchangegroup(gen, 'unbundle', 'bundle:' + fname)
    return postincoming(ui, repo, modheads, opts['update'])

def update(ui, repo, node=None, clean=False, date=None):
    """update working directory

    Update the working directory to the specified revision, or the
    tip of the current branch if none is specified.

    If there are no outstanding changes in the working directory and
    there is a linear relationship between the current version and the
    requested version, the result is the requested version.

    To merge the working directory with another revision, use the
    merge command.

    By default, update will refuse to run if doing so would require
    discarding local changes.
    """
    if date:
        if node:
            raise util.Abort(_("you can't specify a revision and a date"))
        node = cmdutil.finddate(ui, repo, date)

    if clean:
        return hg.clean(repo, node)
    else:
        return hg.update(repo, node)

<<<<<<< HEAD
=======
def _lookup(repo, node, branch=None):
    if branch:
        repo.ui.warn(_("the --branch option is deprecated, "
                       "please use 'hg branch' instead\n"))
        br = repo.branchlookup(branch=branch)
        found = []
        for x in br:
            if branch in br[x]:
                found.append(x)
        if len(found) > 1:
            repo.ui.warn(_("Found multiple heads for %s\n") % branch)
            for x in found:
                cmdutil.show_changeset(ui, repo, {}).show(changenode=x)
            raise util.Abort("")
        if len(found) == 1:
            node = found[0]
            repo.ui.warn(_("Using head %s for branch %s\n")
                         % (short(node), branch))
        else:
            raise util.Abort(_("branch %s not found") % branch)
    else:
        if node:
            node = repo.lookup(node)
        else:
            wc = repo.workingctx()
            try:
                node = repo.branchtags()[wc.branch()]
            except KeyError:
                raise util.Abort(_("branch %s not found") % wc.branch())
    return node

>>>>>>> beebce1b
def verify(ui, repo):
    """verify the integrity of the repository

    Verify the integrity of the current repository.

    This will perform an extensive check of the repository's
    integrity, validating the hashes and checksums of each entry in
    the changelog, manifest, and tracked files, as well as the
    integrity of their crosslinks and indices.
    """
    return hg.verify(repo)

def version_(ui):
    """output version and copyright information"""
    ui.write(_("Mercurial Distributed SCM (version %s)\n")
             % version.get_version())
    ui.status(_(
        "\nCopyright (C) 2005, 2006 Matt Mackall <mpm@selenic.com>\n"
        "This is free software; see the source for copying conditions. "
        "There is NO\nwarranty; "
        "not even for MERCHANTABILITY or FITNESS FOR A PARTICULAR PURPOSE.\n"
    ))

# Command options and aliases are listed here, alphabetically

globalopts = [
    ('R', 'repository', '',
     _('repository root directory or symbolic path name')),
    ('', 'cwd', '', _('change working directory')),
    ('y', 'noninteractive', None,
     _('do not prompt, assume \'yes\' for any required answers')),
    ('q', 'quiet', None, _('suppress output')),
    ('v', 'verbose', None, _('enable additional output')),
    ('', 'config', [], _('set/override config option')),
    ('', 'debug', None, _('enable debugging output')),
    ('', 'debugger', None, _('start debugger')),
    ('', 'encoding', util._encoding, _('set the charset encoding')),
    ('', 'encodingmode', util._encodingmode, _('set the charset encoding mode')),
    ('', 'lsprof', None, _('print improved command execution profile')),
    ('', 'traceback', None, _('print traceback on exception')),
    ('', 'time', None, _('time how long the command takes')),
    ('', 'profile', None, _('print command execution profile')),
    ('', 'version', None, _('output version information and exit')),
    ('h', 'help', None, _('display help and exit')),
]

dryrunopts = [('n', 'dry-run', None,
               _('do not perform actions, just print output'))]

remoteopts = [
    ('e', 'ssh', '', _('specify ssh command to use')),
    ('', 'remotecmd', '', _('specify hg command to run on the remote side')),
]

walkopts = [
    ('I', 'include', [], _('include names matching the given patterns')),
    ('X', 'exclude', [], _('exclude names matching the given patterns')),
]

commitopts = [
    ('m', 'message', '', _('use <text> as commit message')),
    ('l', 'logfile', '', _('read commit message from <file>')),
]

table = {
    "^add": (add, walkopts + dryrunopts, _('hg add [OPTION]... [FILE]...')),
    "addremove":
        (addremove,
         [('s', 'similarity', '',
           _('guess renamed files by similarity (0<=s<=100)')),
         ] + walkopts + dryrunopts,
         _('hg addremove [OPTION]... [FILE]...')),
    "^annotate":
        (annotate,
         [('r', 'rev', '', _('annotate the specified revision')),
          ('f', 'follow', None, _('follow file copies and renames')),
          ('a', 'text', None, _('treat all files as text')),
          ('u', 'user', None, _('list the author')),
          ('d', 'date', None, _('list the date')),
          ('n', 'number', None, _('list the revision number (default)')),
          ('c', 'changeset', None, _('list the changeset')),
         ] + walkopts,
         _('hg annotate [-r REV] [-f] [-a] [-u] [-d] [-n] [-c] FILE...')),
    "archive":
        (archive,
         [('', 'no-decode', None, _('do not pass files through decoders')),
          ('p', 'prefix', '', _('directory prefix for files in archive')),
          ('r', 'rev', '', _('revision to distribute')),
          ('t', 'type', '', _('type of distribution to create')),
         ] + walkopts,
         _('hg archive [OPTION]... DEST')),
    "backout":
        (backout,
         [('', 'merge', None,
           _('merge with old dirstate parent after backout')),
          ('d', 'date', '', _('record datecode as commit date')),
          ('', 'parent', '', _('parent to choose when backing out merge')),
          ('u', 'user', '', _('record user as committer')),
         ] + walkopts + commitopts,
         _('hg backout [OPTION]... REV')),
    "branch": (branch,
               [('f', 'force', None,
                 _('set branch name even if it shadows an existing branch'))],
                _('hg branch [NAME]')),
    "branches": (branches, [], _('hg branches')),
    "bundle":
        (bundle,
         [('f', 'force', None,
           _('run even when remote repository is unrelated')),
          ('r', 'rev', [],
           _('a changeset you would like to bundle')),
          ('', 'base', [],
           _('a base changeset to specify instead of a destination')),
         ] + remoteopts,
         _('hg bundle [-f] [-r REV]... [--base REV]... FILE [DEST]')),
    "cat":
        (cat,
         [('o', 'output', '', _('print output to file with formatted name')),
          ('r', 'rev', '', _('print the given revision')),
         ] + walkopts,
         _('hg cat [OPTION]... FILE...')),
    "^clone":
        (clone,
         [('U', 'noupdate', None, _('do not update the new working directory')),
          ('r', 'rev', [],
           _('a changeset you would like to have after cloning')),
          ('', 'pull', None, _('use pull protocol to copy metadata')),
          ('', 'uncompressed', None,
           _('use uncompressed transfer (fast over LAN)')),
         ] + remoteopts,
         _('hg clone [OPTION]... SOURCE [DEST]')),
    "^commit|ci":
        (commit,
         [('A', 'addremove', None,
           _('mark new/missing files as added/removed before committing')),
          ('d', 'date', '', _('record datecode as commit date')),
          ('u', 'user', '', _('record user as commiter')),
         ] + walkopts + commitopts,
         _('hg commit [OPTION]... [FILE]...')),
    "copy|cp":
        (copy,
         [('A', 'after', None, _('record a copy that has already occurred')),
          ('f', 'force', None,
           _('forcibly copy over an existing managed file')),
         ] + walkopts + dryrunopts,
         _('hg copy [OPTION]... [SOURCE]... DEST')),
    "debugancestor": (debugancestor, [], _('debugancestor INDEX REV1 REV2')),
    "debugcomplete":
        (debugcomplete,
         [('o', 'options', None, _('show the command options'))],
         _('debugcomplete [-o] CMD')),
    "debuginstall": (debuginstall, [], _('debuginstall')),
    "debugrebuildstate":
        (debugrebuildstate,
         [('r', 'rev', '', _('revision to rebuild to'))],
         _('debugrebuildstate [-r REV] [REV]')),
    "debugcheckstate": (debugcheckstate, [], _('debugcheckstate')),
    "debugsetparents": (debugsetparents, [], _('debugsetparents REV1 [REV2]')),
    "debugstate": (debugstate, [], _('debugstate')),
    "debugdate":
        (debugdate,
         [('e', 'extended', None, _('try extended date formats'))],
         _('debugdate [-e] DATE [RANGE]')),
    "debugdata": (debugdata, [], _('debugdata FILE REV')),
    "debugindex": (debugindex, [], _('debugindex FILE')),
    "debugindexdot": (debugindexdot, [], _('debugindexdot FILE')),
    "debugrename": (debugrename, [], _('debugrename FILE [REV]')),
    "debugwalk": (debugwalk, walkopts, _('debugwalk [OPTION]... [FILE]...')),
    "^diff":
        (diff,
         [('r', 'rev', [], _('revision')),
          ('a', 'text', None, _('treat all files as text')),
          ('p', 'show-function', None,
           _('show which function each change is in')),
          ('g', 'git', None, _('use git extended diff format')),
          ('', 'nodates', None, _("don't include dates in diff headers")),
          ('w', 'ignore-all-space', None,
           _('ignore white space when comparing lines')),
          ('b', 'ignore-space-change', None,
           _('ignore changes in the amount of white space')),
          ('B', 'ignore-blank-lines', None,
           _('ignore changes whose lines are all blank')),
         ] + walkopts,
         _('hg diff [OPTION]... [-r REV1 [-r REV2]] [FILE]...')),
    "^export":
        (export,
         [('o', 'output', '', _('print output to file with formatted name')),
          ('a', 'text', None, _('treat all files as text')),
          ('g', 'git', None, _('use git extended diff format')),
          ('', 'nodates', None, _("don't include dates in diff headers")),
          ('', 'switch-parent', None, _('diff against the second parent'))],
         _('hg export [OPTION]... [-o OUTFILESPEC] REV...')),
    "grep":
        (grep,
         [('0', 'print0', None, _('end fields with NUL')),
          ('', 'all', None, _('print all revisions that match')),
          ('f', 'follow', None,
           _('follow changeset history, or file history across copies and renames')),
          ('i', 'ignore-case', None, _('ignore case when matching')),
          ('l', 'files-with-matches', None,
           _('print only filenames and revs that match')),
          ('n', 'line-number', None, _('print matching line numbers')),
          ('r', 'rev', [], _('search in given revision range')),
          ('u', 'user', None, _('print user who committed change')),
         ] + walkopts,
         _('hg grep [OPTION]... PATTERN [FILE]...')),
    "heads":
        (heads,
         [('', 'style', '', _('display using template map file')),
          ('r', 'rev', '', _('show only heads which are descendants of rev')),
          ('', 'template', '', _('display with template'))],
         _('hg heads [-r REV]')),
    "help": (help_, [], _('hg help [COMMAND]')),
    "identify|id": (identify, [], _('hg identify')),
    "import|patch":
        (import_,
         [('p', 'strip', 1,
           _('directory strip option for patch. This has the same\n'
             'meaning as the corresponding patch option')),
          ('b', 'base', '', _('base path')),
          ('f', 'force', None,
           _('skip check for outstanding uncommitted changes'))] + commitopts,
         _('hg import [-p NUM] [-m MESSAGE] [-f] PATCH...')),
    "incoming|in": (incoming,
         [('M', 'no-merges', None, _('do not show merges')),
          ('f', 'force', None,
           _('run even when remote repository is unrelated')),
          ('', 'style', '', _('display using template map file')),
          ('n', 'newest-first', None, _('show newest record first')),
          ('', 'bundle', '', _('file to store the bundles into')),
          ('p', 'patch', None, _('show patch')),
          ('r', 'rev', [], _('a specific revision up to which you would like to pull')),
          ('', 'template', '', _('display with template')),
         ] + remoteopts,
         _('hg incoming [-p] [-n] [-M] [-f] [-r REV]...'
           ' [--bundle FILENAME] [SOURCE]')),
    "^init":
        (init,
         remoteopts,
         _('hg init [-e CMD] [--remotecmd CMD] [DEST]')),
    "locate":
        (locate,
         [('r', 'rev', '', _('search the repository as it stood at rev')),
          ('0', 'print0', None,
           _('end filenames with NUL, for use with xargs')),
          ('f', 'fullpath', None,
           _('print complete paths from the filesystem root')),
         ] + walkopts,
         _('hg locate [OPTION]... [PATTERN]...')),
    "^log|history":
        (log,
         [('f', 'follow', None,
           _('follow changeset history, or file history across copies and renames')),
          ('', 'follow-first', None,
           _('only follow the first parent of merge changesets')),
          ('d', 'date', '', _('show revs matching date spec')),
          ('C', 'copies', None, _('show copied files')),
          ('k', 'keyword', [], _('search for a keyword')),
          ('l', 'limit', '', _('limit number of changes displayed')),
          ('r', 'rev', [], _('show the specified revision or range')),
          ('', 'removed', None, _('include revs where files were removed')),
          ('M', 'no-merges', None, _('do not show merges')),
          ('', 'style', '', _('display using template map file')),
          ('m', 'only-merges', None, _('show only merges')),
          ('p', 'patch', None, _('show patch')),
          ('P', 'prune', [], _('do not display revision or any of its ancestors')),
          ('', 'template', '', _('display with template')),
         ] + walkopts,
         _('hg log [OPTION]... [FILE]')),
    "manifest": (manifest, [], _('hg manifest [REV]')),
    "^merge":
        (merge,
         [('f', 'force', None, _('force a merge with outstanding changes'))],
         _('hg merge [-f] [REV]')),
    "outgoing|out": (outgoing,
         [('M', 'no-merges', None, _('do not show merges')),
          ('f', 'force', None,
           _('run even when remote repository is unrelated')),
          ('p', 'patch', None, _('show patch')),
          ('', 'style', '', _('display using template map file')),
          ('r', 'rev', [], _('a specific revision you would like to push')),
          ('n', 'newest-first', None, _('show newest record first')),
          ('', 'template', '', _('display with template')),
         ] + remoteopts,
         _('hg outgoing [-M] [-p] [-n] [-f] [-r REV]... [DEST]')),
    "^parents":
        (parents,
         [('r', 'rev', '', _('show parents from the specified rev')),
          ('', 'style', '', _('display using template map file')),
          ('', 'template', '', _('display with template'))],
         _('hg parents [-r REV] [FILE]')),
    "paths": (paths, [], _('hg paths [NAME]')),
    "^pull":
        (pull,
         [('u', 'update', None,
           _('update to new tip if changesets were pulled')),
          ('f', 'force', None,
           _('run even when remote repository is unrelated')),
          ('r', 'rev', [],
           _('a specific revision up to which you would like to pull')),
         ] + remoteopts,
         _('hg pull [-u] [-f] [-r REV]... [-e CMD] [--remotecmd CMD] [SOURCE]')),
    "^push":
        (push,
         [('f', 'force', None, _('force push')),
          ('r', 'rev', [], _('a specific revision you would like to push')),
         ] + remoteopts,
         _('hg push [-f] [-r REV]... [-e CMD] [--remotecmd CMD] [DEST]')),
    "debugrawcommit|rawcommit":
        (rawcommit,
         [('p', 'parent', [], _('parent')),
          ('d', 'date', '', _('date code')),
          ('u', 'user', '', _('user')),
          ('F', 'files', '', _('file list'))
          ] + commitopts,
         _('hg debugrawcommit [OPTION]... [FILE]...')),
    "recover": (recover, [], _('hg recover')),
    "^remove|rm":
        (remove,
         [('A', 'after', None, _('record remove that has already occurred')),
          ('f', 'force', None, _('remove file even if modified')),
         ] + walkopts,
         _('hg remove [OPTION]... FILE...')),
    "rename|mv":
        (rename,
         [('A', 'after', None, _('record a rename that has already occurred')),
          ('f', 'force', None,
           _('forcibly copy over an existing managed file')),
         ] + walkopts + dryrunopts,
         _('hg rename [OPTION]... SOURCE... DEST')),
    "^revert":
        (revert,
         [('a', 'all', None, _('revert all changes when no arguments given')),
          ('d', 'date', '', _('tipmost revision matching date')),
          ('r', 'rev', '', _('revision to revert to')),
          ('', 'no-backup', None, _('do not save backup copies of files')),
         ] + walkopts + dryrunopts,
         _('hg revert [OPTION]... [-r REV] [NAME]...')),
    "rollback": (rollback, [], _('hg rollback')),
    "root": (root, [], _('hg root')),
    "showconfig|debugconfig":
        (showconfig,
         [('u', 'untrusted', None, _('show untrusted configuration options'))],
         _('showconfig [-u] [NAME]...')),
    "^serve":
        (serve,
         [('A', 'accesslog', '', _('name of access log file to write to')),
          ('d', 'daemon', None, _('run server in background')),
          ('', 'daemon-pipefds', '', _('used internally by daemon mode')),
          ('E', 'errorlog', '', _('name of error log file to write to')),
          ('p', 'port', 0, _('port to use (default: 8000)')),
          ('a', 'address', '', _('address to use')),
          ('n', 'name', '',
           _('name to show in web pages (default: working dir)')),
          ('', 'webdir-conf', '', _('name of the webdir config file'
                                    ' (serve more than one repo)')),
          ('', 'pid-file', '', _('name of file to write process ID to')),
          ('', 'stdio', None, _('for remote clients')),
          ('t', 'templates', '', _('web templates to use')),
          ('', 'style', '', _('template style to use')),
          ('6', 'ipv6', None, _('use IPv6 in addition to IPv4'))],
         _('hg serve [OPTION]...')),
    "^status|st":
        (status,
         [('A', 'all', None, _('show status of all files')),
          ('m', 'modified', None, _('show only modified files')),
          ('a', 'added', None, _('show only added files')),
          ('r', 'removed', None, _('show only removed files')),
          ('d', 'deleted', None, _('show only deleted (but tracked) files')),
          ('c', 'clean', None, _('show only files without changes')),
          ('u', 'unknown', None, _('show only unknown (not tracked) files')),
          ('i', 'ignored', None, _('show only ignored files')),
          ('n', 'no-status', None, _('hide status prefix')),
          ('C', 'copies', None, _('show source of copied files')),
          ('0', 'print0', None,
           _('end filenames with NUL, for use with xargs')),
          ('', 'rev', [], _('show difference from revision')),
         ] + walkopts,
         _('hg status [OPTION]... [FILE]...')),
    "tag":
        (tag,
         [('l', 'local', None, _('make the tag local')),
          ('m', 'message', '', _('message for tag commit log entry')),
          ('d', 'date', '', _('record datecode as commit date')),
          ('u', 'user', '', _('record user as commiter')),
          ('r', 'rev', '', _('revision to tag')),
          ('', 'remove', None, _('remove a tag'))],
         _('hg tag [-l] [-m TEXT] [-d DATE] [-u USER] [-r REV] NAME')),
    "tags": (tags, [], _('hg tags')),
    "tip":
        (tip,
         [('', 'style', '', _('display using template map file')),
          ('p', 'patch', None, _('show patch')),
          ('', 'template', '', _('display with template'))],
         _('hg tip [-p]')),
    "unbundle":
        (unbundle,
         [('u', 'update', None,
           _('update to new tip if changesets were unbundled'))],
         _('hg unbundle [-u] FILE')),
    "^update|up|checkout|co":
        (update,
         [('C', 'clean', None, _('overwrite locally modified files')),
          ('d', 'date', '', _('tipmost revision matching date'))],
         _('hg update [-C] [-d DATE] [REV]')),
    "verify": (verify, [], _('hg verify')),
    "version": (version_, [], _('hg version')),
}

norepo = ("clone init version help debugancestor debugcomplete debugdata"
          " debugindex debugindexdot debugdate debuginstall")
optionalrepo = ("paths serve showconfig")

def findpossible(ui, cmd):
    """
    Return cmd -> (aliases, command table entry)
    for each matching command.
    Return debug commands (or their aliases) only if no normal command matches.
    """
    choice = {}
    debugchoice = {}
    for e in table.keys():
        aliases = e.lstrip("^").split("|")
        found = None
        if cmd in aliases:
            found = cmd
        elif not ui.config("ui", "strict"):
            for a in aliases:
                if a.startswith(cmd):
                    found = a
                    break
        if found is not None:
            if aliases[0].startswith("debug") or found.startswith("debug"):
                debugchoice[found] = (aliases, table[e])
            else:
                choice[found] = (aliases, table[e])

    if not choice and debugchoice:
        choice = debugchoice

    return choice

def findcmd(ui, cmd):
    """Return (aliases, command table entry) for command string."""
    choice = findpossible(ui, cmd)

    if choice.has_key(cmd):
        return choice[cmd]

    if len(choice) > 1:
        clist = choice.keys()
        clist.sort()
        raise AmbiguousCommand(cmd, clist)

    if choice:
        return choice.values()[0]

    raise UnknownCommand(cmd)

def catchterm(*args):
    raise util.SignalInterrupt

def run():
    sys.exit(dispatch(sys.argv[1:]))

class ParseError(Exception):
    """Exception raised on errors in parsing the command line."""

def parse(ui, args):
    options = {}
    cmdoptions = {}

    try:
        args = fancyopts.fancyopts(args, globalopts, options)
    except fancyopts.getopt.GetoptError, inst:
        raise ParseError(None, inst)

    if args:
        cmd, args = args[0], args[1:]
        aliases, i = findcmd(ui, cmd)
        cmd = aliases[0]
        defaults = ui.config("defaults", cmd)
        if defaults:
            args = shlex.split(defaults) + args
        c = list(i[1])
    else:
        cmd = None
        c = []

    # combine global options into local
    for o in globalopts:
        c.append((o[0], o[1], options[o[1]], o[3]))

    try:
        args = fancyopts.fancyopts(args, c, cmdoptions)
    except fancyopts.getopt.GetoptError, inst:
        raise ParseError(cmd, inst)

    # separate global options back out
    for o in globalopts:
        n = o[1]
        options[n] = cmdoptions[n]
        del cmdoptions[n]

    return (cmd, cmd and i[0] or None, args, options, cmdoptions)

external = {}

def findext(name):
    '''return module with given extension name'''
    try:
        return sys.modules[external[name]]
    except KeyError:
        for k, v in external.iteritems():
            if k.endswith('.' + name) or k.endswith('/' + name) or v == name:
                return sys.modules[v]
        raise KeyError(name)

def load_extensions(ui):
    added = []
    for ext_name, load_from_name in ui.extensions():
        if ext_name in external:
            continue
        try:
            if load_from_name:
                # the module will be loaded in sys.modules
                # choose an unique name so that it doesn't
                # conflicts with other modules
                module_name = "hgext_%s" % ext_name.replace('.', '_')
                mod = imp.load_source(module_name, load_from_name)
            else:
                def importh(name):
                    mod = __import__(name)
                    components = name.split('.')
                    for comp in components[1:]:
                        mod = getattr(mod, comp)
                    return mod
                try:
                    mod = importh("hgext.%s" % ext_name)
                except ImportError:
                    mod = importh(ext_name)
            external[ext_name] = mod.__name__
            added.append((mod, ext_name))
        except (util.SignalInterrupt, KeyboardInterrupt):
            raise
        except Exception, inst:
            ui.warn(_("*** failed to import extension %s: %s\n") %
                    (ext_name, inst))
            if ui.print_exc():
                return 1

    for mod, name in added:
        uisetup = getattr(mod, 'uisetup', None)
        if uisetup:
            uisetup(ui)
        reposetup = getattr(mod, 'reposetup', None)
        if reposetup:
            hg.repo_setup_hooks.append(reposetup)
        cmdtable = getattr(mod, 'cmdtable', {})
        overrides = [cmd for cmd in cmdtable if cmd in table]
        if overrides:
            ui.warn(_("extension '%s' overrides commands: %s\n")
                    % (name, " ".join(overrides)))
        table.update(cmdtable)

def parseconfig(config):
    """parse the --config options from the command line"""
    parsed = []
    for cfg in config:
        try:
            name, value = cfg.split('=', 1)
            section, name = name.split('.', 1)
            if not section or not name:
                raise IndexError
            parsed.append((section, name, value))
        except (IndexError, ValueError):
            raise util.Abort(_('malformed --config option: %s') % cfg)
    return parsed

def dispatch(args):
    for name in 'SIGBREAK', 'SIGHUP', 'SIGTERM':
        num = getattr(signal, name, None)
        if num: signal.signal(num, catchterm)

    try:
        u = ui.ui(traceback='--traceback' in sys.argv[1:])
    except util.Abort, inst:
        sys.stderr.write(_("abort: %s\n") % inst)
        return -1

    load_extensions(u)
    u.addreadhook(load_extensions)

    try:
        cmd, func, args, options, cmdoptions = parse(u, args)
        if options["encoding"]:
            util._encoding = options["encoding"]
        if options["encodingmode"]:
            util._encodingmode = options["encodingmode"]
        if options["time"]:
            def get_times():
                t = os.times()
                if t[4] == 0.0: # Windows leaves this as zero, so use time.clock()
                    t = (t[0], t[1], t[2], t[3], time.clock())
                return t
            s = get_times()
            def print_time():
                t = get_times()
                u.warn(_("Time: real %.3f secs (user %.3f+%.3f sys %.3f+%.3f)\n") %
                    (t[4]-s[4], t[0]-s[0], t[2]-s[2], t[1]-s[1], t[3]-s[3]))
            atexit.register(print_time)

        # enter the debugger before command execution
        if options['debugger']:
            pdb.set_trace()

        try:
            if options['cwd']:
                os.chdir(options['cwd'])

            u.updateopts(options["verbose"], options["debug"], options["quiet"],
                         not options["noninteractive"], options["traceback"],
                         parseconfig(options["config"]))

            path = u.expandpath(options["repository"]) or ""
            repo = path and hg.repository(u, path=path) or None
            if repo and not repo.local():
                raise util.Abort(_("repository '%s' is not local") % path)

            if options['help']:
                return help_(u, cmd, options['version'])
            elif options['version']:
                return version_(u)
            elif not cmd:
                return help_(u, 'shortlist')

            if cmd not in norepo.split():
                try:
                    if not repo:
                        repo = hg.repository(u, path=path)
                    u = repo.ui
                except hg.RepoError:
                    if cmd not in optionalrepo.split():
                        raise
                d = lambda: func(u, repo, *args, **cmdoptions)
            else:
                d = lambda: func(u, *args, **cmdoptions)

            try:
                if options['profile']:
                    import hotshot, hotshot.stats
                    prof = hotshot.Profile("hg.prof")
                    try:
                        try:
                            return prof.runcall(d)
                        except:
                            try:
                                u.warn(_('exception raised - generating '
                                         'profile anyway\n'))
                            except:
                                pass
                            raise
                    finally:
                        prof.close()
                        stats = hotshot.stats.load("hg.prof")
                        stats.strip_dirs()
                        stats.sort_stats('time', 'calls')
                        stats.print_stats(40)
                elif options['lsprof']:
                    try:
                        from mercurial import lsprof
                    except ImportError:
                        raise util.Abort(_(
                            'lsprof not available - install from '
                            'http://codespeak.net/svn/user/arigo/hack/misc/lsprof/'))
                    p = lsprof.Profiler()
                    p.enable(subcalls=True)
                    try:
                        return d()
                    finally:
                        p.disable()
                        stats = lsprof.Stats(p.getstats())
                        stats.sort()
                        stats.pprint(top=10, file=sys.stderr, climit=5)
                else:
                    return d()
            finally:
                u.flush()
        except:
            # enter the debugger when we hit an exception
            if options['debugger']:
                pdb.post_mortem(sys.exc_info()[2])
            u.print_exc()
            raise
    except ParseError, inst:
        if inst.args[0]:
            u.warn(_("hg %s: %s\n") % (inst.args[0], inst.args[1]))
            help_(u, inst.args[0])
        else:
            u.warn(_("hg: %s\n") % inst.args[1])
            help_(u, 'shortlist')
    except AmbiguousCommand, inst:
        u.warn(_("hg: command '%s' is ambiguous:\n    %s\n") %
                (inst.args[0], " ".join(inst.args[1])))
    except UnknownCommand, inst:
        u.warn(_("hg: unknown command '%s'\n") % inst.args[0])
        help_(u, 'shortlist')
    except hg.RepoError, inst:
        u.warn(_("abort: %s!\n") % inst)
    except lock.LockHeld, inst:
        if inst.errno == errno.ETIMEDOUT:
            reason = _('timed out waiting for lock held by %s') % inst.locker
        else:
            reason = _('lock held by %s') % inst.locker
        u.warn(_("abort: %s: %s\n") % (inst.desc or inst.filename, reason))
    except lock.LockUnavailable, inst:
        u.warn(_("abort: could not lock %s: %s\n") %
               (inst.desc or inst.filename, inst.strerror))
    except revlog.RevlogError, inst:
        u.warn(_("abort: %s!\n") % inst)
    except util.SignalInterrupt:
        u.warn(_("killed!\n"))
    except KeyboardInterrupt:
        try:
            u.warn(_("interrupted!\n"))
        except IOError, inst:
            if inst.errno == errno.EPIPE:
                if u.debugflag:
                    u.warn(_("\nbroken pipe\n"))
            else:
                raise
    except socket.error, inst:
        u.warn(_("abort: %s\n") % inst[1])
    except IOError, inst:
        if hasattr(inst, "code"):
            u.warn(_("abort: %s\n") % inst)
        elif hasattr(inst, "reason"):
            try: # usually it is in the form (errno, strerror)
                reason = inst.reason.args[1]
            except: # it might be anything, for example a string
                reason = inst.reason
            u.warn(_("abort: error: %s\n") % reason)
        elif hasattr(inst, "args") and inst[0] == errno.EPIPE:
            if u.debugflag:
                u.warn(_("broken pipe\n"))
        elif getattr(inst, "strerror", None):
            if getattr(inst, "filename", None):
                u.warn(_("abort: %s: %s\n") % (inst.strerror, inst.filename))
            else:
                u.warn(_("abort: %s\n") % inst.strerror)
        else:
            raise
    except OSError, inst:
        if getattr(inst, "filename", None):
            u.warn(_("abort: %s: %s\n") % (inst.strerror, inst.filename))
        else:
            u.warn(_("abort: %s\n") % inst.strerror)
    except util.UnexpectedOutput, inst:
        u.warn(_("abort: %s") % inst[0])
        if not isinstance(inst[1], basestring):
            u.warn(" %r\n" % (inst[1],))
        elif not inst[1]:
            u.warn(_(" empty string\n"))
        else:
            u.warn("\n%r\n" % util.ellipsis(inst[1]))
    except util.Abort, inst:
        u.warn(_("abort: %s\n") % inst)
    except TypeError, inst:
        # was this an argument error?
        tb = traceback.extract_tb(sys.exc_info()[2])
        if len(tb) > 2: # no
            raise
        u.debug(inst, "\n")
        u.warn(_("%s: invalid arguments\n") % cmd)
        help_(u, cmd)
    except SystemExit, inst:
        # Commands shouldn't sys.exit directly, but give a return code.
        # Just in case catch this and and pass exit code to caller.
        return inst.code
    except:
        u.warn(_("** unknown exception encountered, details follow\n"))
        u.warn(_("** report bug details to "
                 "http://www.selenic.com/mercurial/bts\n"))
        u.warn(_("** or mercurial@selenic.com\n"))
        u.warn(_("** Mercurial Distributed SCM (version %s)\n")
               % version.get_version())
        raise

    return -1<|MERGE_RESOLUTION|>--- conflicted
+++ resolved
@@ -2545,40 +2545,6 @@
     else:
         return hg.update(repo, node)
 
-<<<<<<< HEAD
-=======
-def _lookup(repo, node, branch=None):
-    if branch:
-        repo.ui.warn(_("the --branch option is deprecated, "
-                       "please use 'hg branch' instead\n"))
-        br = repo.branchlookup(branch=branch)
-        found = []
-        for x in br:
-            if branch in br[x]:
-                found.append(x)
-        if len(found) > 1:
-            repo.ui.warn(_("Found multiple heads for %s\n") % branch)
-            for x in found:
-                cmdutil.show_changeset(ui, repo, {}).show(changenode=x)
-            raise util.Abort("")
-        if len(found) == 1:
-            node = found[0]
-            repo.ui.warn(_("Using head %s for branch %s\n")
-                         % (short(node), branch))
-        else:
-            raise util.Abort(_("branch %s not found") % branch)
-    else:
-        if node:
-            node = repo.lookup(node)
-        else:
-            wc = repo.workingctx()
-            try:
-                node = repo.branchtags()[wc.branch()]
-            except KeyError:
-                raise util.Abort(_("branch %s not found") % wc.branch())
-    return node
-
->>>>>>> beebce1b
 def verify(ui, repo):
     """verify the integrity of the repository
 
