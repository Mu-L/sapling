--- conflicted
+++ resolved
@@ -299,14 +299,9 @@
     def hiddenrevs(self):
         """hiddenrevs: revs that should be hidden by command and tools
 
-<<<<<<< HEAD
-        This set is carried on the repo to ease initialisation and lazy
+        This set is carried on the repo to ease initialization and lazy
         loading; it'll probably move back to changelog for efficiency and
-=======
-        This set is carried on the repo to ease initialization and lazy
-        loading it'll probably move back to changelog for efficiently and
->>>>>>> 637d93cc
-        consistency reason
+        consistency reasons.
 
         Note that the hiddenrevs will needs invalidations when
         - a new changesets is added (possible unstable above extinct)
@@ -2548,11 +2543,7 @@
         # uncompressed only if compatible.
 
         if not stream:
-<<<<<<< HEAD
             # if the server explicitly prefers to stream (for fast LANs)
-=======
-            # if the server explicitly prefer to stream (for fast LANs)
->>>>>>> 637d93cc
             stream = remote.capable('stream-preferred')
 
         if stream and not heads:
