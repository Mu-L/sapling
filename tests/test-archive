--- conflicted
+++ resolved
@@ -34,9 +34,5 @@
 http_proxy= python getarchive.py "$TIP" zip > archive.zip
 unzip -t archive.zip | sed "s/$QTIP/TIP/"
 
-<<<<<<< HEAD
-kill $!
-sleep 1 # wait for server to scream and die
-=======
 kill `cat hg.pid`
->>>>>>> ecbcdd0c
+sleep 1 # wait for server to scream and die